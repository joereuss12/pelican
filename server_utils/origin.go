/***************************************************************
*
* Copyright (C) 2024, Pelican Project, Morgridge Institute for Research
*
* Licensed under the Apache License, Version 2.0 (the "License"); you
* may not use this file except in compliance with the License.  You may
* obtain a copy of the License at
*
*    http://www.apache.org/licenses/LICENSE-2.0
*
* Unless required by applicable law or agreed to in writing, software
* distributed under the License is distributed on an "AS IS" BASIS,
* WITHOUT WARRANTIES OR CONDITIONS OF ANY KIND, either express or implied.
* See the License for the specific language governing permissions and
* limitations under the License.
*
***************************************************************/

package server_utils

import (
	"os"
	"path"
	"path/filepath"
	"reflect"
	"strings"

	"github.com/mitchellh/mapstructure"
	"github.com/pkg/errors"
	log "github.com/sirupsen/logrus"
	"github.com/spf13/viper"

	"github.com/pelicanplatform/pelican/param"
	"github.com/pelicanplatform/pelican/server_structs"
)

var originExports []OriginExport

type (
	OriginExport struct {
		StoragePrefix    string
		FederationPrefix string

		// Export fields specific to S3. Other things like
		// S3ServiceUrl, S3Region, etc are kept top-level in the config
		S3Bucket        string
		S3AccessKeyfile string
		S3SecretKeyfile string

		// Capabilities for the export
		Capabilities     server_structs.Capabilities
		SentinelLocation string
	}

	OriginStorageType string
)

var (
	ErrUnknownOriginStorageType = errors.New("unknown origin storage type")
	ErrInvalidOriginConfig      = errors.New("invalid origin configuration")
)

const (
	OriginStoragePosix OriginStorageType = "posix"
	OriginStorageS3    OriginStorageType = "s3"
	OriginStorageHTTPS OriginStorageType = "https"
)

// Convert a string to an OriginStorageType
func ParseOriginStorageType(storageType string) (ost OriginStorageType, err error) {
	switch storageType {
	case string(OriginStorageS3):
		ost = OriginStorageS3
	case string(OriginStorageHTTPS):
		ost = OriginStorageHTTPS
	case string(OriginStoragePosix):
		ost = OriginStoragePosix
	default:
		err = errors.Wrapf(ErrUnknownOriginStorageType, "storage type %s (known types are posix, s3, and https)", storageType)
	}
	return
}

/*
A decoder hook we can pass to viper.Unmarshal to convert a list of strings to a struct
with boolean fields. In this case, we're converting a string slice (flow) from yaml:

	Exports:
	  Capabilities: ["PublicReads", "Writes"]

to a struct like:

	ExportCapabilities{
		PublicReads: true,
		Writes: true,
		Listings: false,
	}

Here's a helpful tutorial on how to write these:
https://sagikazarmark.hu/blog/decoding-custom-formats-with-viper/
*/
func StringListToCapsHookFunc() mapstructure.DecodeHookFuncType {
	return func(
		from reflect.Type,
		to reflect.Type,
		data interface{},
	) (interface{}, error) {
		// Check that data is a slice of empty interfaces
		if from.Kind() != reflect.Slice || from.Elem().Kind() != reflect.Interface {
			return data, nil
		}

		// Check that we're decoding to the appropriate struct type
		if to != reflect.TypeOf(server_structs.Capabilities{}) {
			return data, nil
		}

		// Convert the slice of interfaces to a slice of strings
		interfaces := data.([]interface{})
		caps := make([]string, len(interfaces))
		for i, v := range interfaces {
			caps[i] = v.(string)
		}

		// Convert the string slice to ExportCapabilities struct
		exportCaps := server_structs.Capabilities{}
		for _, cap := range caps {
			switch cap {
			case "PublicReads":
				// If we set PublicReads to true, then we must also set Reads to true
				exportCaps.PublicReads = true
				exportCaps.Reads = true
			case "Writes":
				exportCaps.Writes = true
			case "Listings":
				exportCaps.Listings = true
			case "DirectReads":
				exportCaps.DirectReads = true
			case "Reads":
				exportCaps.Reads = true
			default:
				return nil, errors.Errorf("Unknown capability %v", cap)
			}
		}

		return exportCaps, nil
	}
}

<<<<<<< HEAD
func validateExportPaths(storagePrefix string, federationPrefix string) error {
	if storagePrefix == "" || federationPrefix == "" {
		return errors.Wrap(ErrInvalidOriginConfig, "volume mount/ExportVolume paths cannot be empty")
	}

	if !strings.HasPrefix(storagePrefix, "/") || !strings.HasPrefix(federationPrefix, "/") {
		return errors.Wrapf(ErrInvalidOriginConfig, "volume mount/ExportVolume paths must be absolute and begin with '/', but %s:%s was provided", storagePrefix, federationPrefix)
	}
=======
// Since Federation Prefixes get treated like POSIX filepaths by XRootD and other services, we need to
// validate them to ensure funky things don't ensue
func validateFederationPrefix(prefix string) error {
	if len(prefix) == 0 {
		return errors.Errorf("prefix %s is empty", prefix)
	}

	if !strings.HasPrefix(prefix, "/") {
		return errors.Errorf("prefix %s must begin with '/'", prefix)
	}
	if strings.Contains(prefix, "//") {
		return errors.Errorf("prefix %s contains invalid '//' characters", prefix)
	}

	if strings.Contains(prefix, "./") {
		return errors.Errorf("prefix %s contains invalid './' characters", prefix)
	}

	if strings.Contains(prefix, "..") {
		return errors.Errorf("prefix %s contains invalid '..' characters", prefix)
	}

	if strings.HasPrefix(prefix, "~") {
		return errors.Errorf("prefix %s contains begins with invalid '~' character", prefix)
	}

	if strings.Contains(prefix, "$") {
		return errors.Errorf("prefix %s contains invalid '$' characters", prefix)
	}

	if strings.Contains(prefix, "*") {
		return errors.Errorf("prefix %s contains invalid '*' characters", prefix)
	}

	if strings.Contains(prefix, `\`) {
		return errors.Errorf("prefix %s contains invalid '\\' characters", prefix)
	}

	return nil
}

// https://docs.aws.amazon.com/AmazonS3/latest/userguide/bucketnamingrules.html
func validateBucketName(bucket string) error {
	if len(bucket) == 0 { // We treat 0-length bucket names as a special case
		return nil
	} else {
		// However, if there _is_ a bucket name, it must be between 3 and 63 characters
		if len(bucket) < 3 || len(bucket) > 63 {
			return errors.Errorf("Bucket name %s is not between 3 and 63 characters", bucket)
		}
	}

	// Buckets cannot contain ..
	if strings.Contains(bucket, "..") {
		return errors.Errorf("Bucket name %s contains invalid '..'", bucket)
	}

	// Buckets must only contain letters, numbers, '.' and '-'
	for _, char := range bucket {
		if !((char >= 'a' && char <= 'z') || (char >= '0' && char <= '9') || char == '.' || char == '-') {
			return errors.Errorf("Bucket name %s contains invalid character %c", bucket, char)
		}
	}

	// Buckets cannot have capital letters
	if strings.ToLower(bucket) != bucket {
		return errors.Errorf("Bucket name %s contains capital letters", bucket)
	}

	// Buckets must begin with letter or number and end with letter or number
	if !((bucket[0] >= 'a' && bucket[0] <= 'z') || (bucket[0] >= '0' && bucket[0] <= '9')) ||
		!((bucket[len(bucket)-1] >= 'a' && bucket[len(bucket)-1] <= 'z') || (bucket[len(bucket)-1] >= '0' && bucket[len(bucket)-1] <= '9')) {
		return errors.Errorf("Bucket name %s must begin and end with a letter or number", bucket)
	}

	// Buckets cannot begin with sthree- or sthree-configurator or xn--
	if strings.HasPrefix(bucket, "sthree-") || strings.HasPrefix(bucket, "xn--") {
		return errors.Errorf("Bucket name %s cannot begin with 'sthree-' or 'sthree-configurator'", bucket)
	}

	// Bucket names cannot end in -s3alias or --ol-s3
	if strings.HasSuffix(bucket, "-s3alias") || strings.HasSuffix(bucket, "--ol-s3") {
		return errors.Errorf("Bucket name %s cannot end with '-s3alias' or '--ol-s3'", bucket)
	}

>>>>>>> c0a2083b
	return nil
}

// GetOriginExports is used to parse the config yaml and return a list of OriginExports. It should only touch
// the yaml the first time it's called, and then return the cached value on subsequent calls.
// When the configuration is set up using the older single-prefix style of configuration, the function will
// convert those values (such as Origin.FederationPrefix, Origin.StoragePrefix, etc.) into the OriginExports
// struct and return a list of one. Otherwise, we'll base things off the list of exports and ignore the single-prefix
// style of configuration.
func GetOriginExports() ([]OriginExport, error) {
	if originExports != nil {
		return originExports, nil
	}

	viper.SetDefault("Origin.StorageType", "posix")
	storageTypeStr := param.Origin_StorageType.GetString()

	storageType, err := ParseOriginStorageType(storageTypeStr)
	if err != nil {
		return originExports, err
	}

	capabilities := server_structs.Capabilities{
		PublicReads: param.Origin_EnablePublicReads.GetBool(),
		Writes:      param.Origin_EnableWrites.GetBool(),
		Listings:    param.Origin_EnableListings.GetBool(),
		Reads:       param.Origin_EnableReads.GetBool() || param.Origin_EnablePublicReads.GetBool(),
		DirectReads: param.Origin_EnableDirectReads.GetBool(),
	}

	var originExport OriginExport
	switch storageType {
	case OriginStoragePosix:
		// First, we handle any exports passed via Origin.ExportVolumes to which we've bound all -v entries
		// from the command line. When this option is used for configuration, we'll ignore exports from our
		// pelican.yaml, but the namespaces will inherit any Origin.Enable* settings there.
		// Note that we expect ExportVolumes to be of the form /mnt/foo:/bar, where /mnt/foo is the path in the
		// storage system and /bar is the path in the federation.
		if len(param.Origin_ExportVolumes.GetStringSlice()) > 0 {
			log.Infoln("Configuring exports from export volumes passed via command line or via yaml")
			volumes := param.Origin_ExportVolumes.GetStringSlice()
			tmpExports := make([]OriginExport, len(volumes))
			for idx, volume := range volumes {
				// Perform validation of the namespace
				storagePrefix := filepath.Clean(volume)
				federationPrefix := filepath.Clean(volume)
				volumeMountInfo := strings.SplitN(volume, ":", 2)
				if len(volumeMountInfo) == 2 {
					storagePrefix = filepath.Clean(volumeMountInfo[0])
					federationPrefix = filepath.Clean(volumeMountInfo[1])
				}

<<<<<<< HEAD
				if err = validateExportPaths(storagePrefix, federationPrefix); err != nil {
					return nil, err
				}

=======
				// StoragePrefix and FederationPrefix validation follow the same POSIX rules
				if err := validateFederationPrefix(federationPrefix); err != nil {
					return nil, errors.Wrapf(err, "invalid federation prefix for volume %s", volume)
				}
				if err := validateFederationPrefix(storagePrefix); err != nil {
					return nil, errors.Wrapf(err, "invalid storage prefix for volume %s", volume)
				}

				reads := param.Origin_EnableReads.GetBool() || param.Origin_EnablePublicReads.GetBool()
>>>>>>> c0a2083b
				originExport := OriginExport{
					FederationPrefix: federationPrefix,
					StoragePrefix:    storagePrefix,
					Capabilities:     capabilities,
				}
				tmpExports[idx] = originExport
			}

			// If we're only exporting one namespace, we can set the internal Origin.FederationPrefix and Origin.StoragePrefix
			if len(volumes) == 1 {
				viper.Set("Origin.FederationPrefix", tmpExports[0].FederationPrefix)
				viper.Set("Origin.StoragePrefix", tmpExports[0].StoragePrefix)
				viper.Set("Origin.EnableReads", tmpExports[0].Capabilities.Reads)
			}

			log.Warningln("Passing export volumes via -v at the command line causes Pelican to ignore exports configured via the yaml file")
			log.Warningln("However, namespaces exported this way will inherit the Origin.Enable* settings from your configuration")
			log.Warningln("For finer-grained control of each export, please configure them in your pelican.yaml file via Origin.Exports")
			originExports = tmpExports
			return originExports, nil
		}

		// Properly configured Origin.Exports block will unmarshal correctly, so don't loop over anything
		if param.Origin_Exports.IsSet() {
			log.Infoln("Configuring multi-exports from origin Exports block in config file")
			var tmpExports []OriginExport
			if err := viper.UnmarshalKey("Origin.Exports", &tmpExports, viper.DecodeHook(StringListToCapsHookFunc())); err != nil {
				return nil, err
			}
			if len(tmpExports) == 0 {
				err := errors.New("Origin.Exports is defined, but no exports were found")
				return nil, err
			} else if len(tmpExports) == 1 {
				// Again, several viper variables might not be set in config. We set them here so that
				// sections of code assuming a single export can make use of them.
				capabilities := tmpExports[0].Capabilities
				reads := capabilities.Reads || capabilities.PublicReads
				viper.Set("Origin.FederationPrefix", (tmpExports)[0].FederationPrefix)
				viper.Set("Origin.StoragePrefix", (tmpExports)[0].StoragePrefix)
				viper.Set("Origin.EnableReads", reads)
				viper.Set("Origin.EnablePublicReads", capabilities.PublicReads)
				viper.Set("Origin.EnableWrites", capabilities.Writes)
				viper.Set("Origin.EnableListings", capabilities.Listings)
				viper.Set("Origin.EnableDirectReads", capabilities.DirectReads)
			}
			for _, export := range tmpExports {
				if err = validateExportPaths(export.StoragePrefix, export.FederationPrefix); err != nil {
					return nil, err
				}
			}
			originExports = tmpExports
			return originExports, nil
		} else { // we're using the simple Origin.FederationPrefix
			log.Infoln("Configuring single-export origin")

			originExport = OriginExport{
				FederationPrefix: param.Origin_FederationPrefix.GetString(),
				StoragePrefix:    param.Origin_StoragePrefix.GetString(),
				Capabilities:     capabilities,
			}

			if err = validateExportPaths(originExport.StoragePrefix, originExport.FederationPrefix); err != nil {
				return nil, err
			}

			viper.Set("Origin.EnableReads", capabilities.Reads)
		}

<<<<<<< HEAD
	case OriginStorageS3:
		// For now we're only supporting a single export for S3
		// Our "federation prefix" is actually just
		// /<Origin.S3ServiceName>/<Origin.S3Region>/<Origin.S3Bucket>
		federationPrefix := filepath.Join("/", param.Origin_S3ServiceName.GetString(),
			param.Origin_S3Region.GetString(), param.Origin_S3Bucket.GetString())
		originExport = OriginExport{
			FederationPrefix: federationPrefix,
			StoragePrefix:    "",
			Capabilities:     capabilities,
		}

		if param.Origin_S3Region.GetString() == "" || param.Origin_S3ServiceName.GetString() == "" ||
			param.Origin_S3ServiceUrl.GetString() == "" {
			return nil, errors.Wrap(ErrInvalidOriginConfig, "The S3 backend is missing configuration options to run properly."+
				" You must specify a region (Origin.S3Region), a service name (Origin.S3ServiceName), and a service URL (S3ServiceUrl)"+
				" via the command line or via your configuration file.")
		}

		viper.Set("Origin.FederationPrefix", federationPrefix)
	case OriginStorageHTTPS:
		// Storage prefix is unused by HTTPS so we put in a dummy value of /
		originExport = OriginExport{
			FederationPrefix: param.Origin_FederationPrefix.GetString(),
			StoragePrefix:    "/",
			Capabilities:     capabilities,
		}

		if err = validateExportPaths("/", originExport.FederationPrefix); err != nil {
			return nil, err
=======
	case "s3":
		// Handle exports configured via -v or potentially env vars
		if len(param.Origin_ExportVolumes.GetStringSlice()) > 0 {
			log.Infoln("Configuring exports from export volumes passed via command line or via yaml")
			for _, volume := range param.Origin_ExportVolumes.GetStringSlice() {
				// Perform validation of the namespace
				volumeMountInfo := strings.SplitN(volume, ":", 2)
				if len(volumeMountInfo) != 2 {
					// We detected more than one `:` in the volume mount
					return nil, errors.New("Invalid volume mount/ExportVolume format. Each entry must be in the form of my-bucket:/my/prefix")
				}

				bucket := volumeMountInfo[0]
				federationPrefix := filepath.Clean(volumeMountInfo[1])

				if err := validateFederationPrefix(federationPrefix); err != nil {
					return nil, errors.Wrapf(err, "invalid federation prefix for volume %s", volume)
				}
				if err := validateBucketName(bucket); err != nil {
					return nil, errors.Wrapf(err, "invalid bucket name for volume %s", volume)
				}

				if bucket == "" {
					log.Warningf(`The volume mount %s does not contain a bucket. Pelican will interpret this as intending to export all buckets
from S3 service URL. In this configuration, objects can be accessed at /federation/prefix/bucket/object`, volume)
					log.Warningf(`This feature is only compatible with path-style URLs.`)
				}

				reads := param.Origin_EnableReads.GetBool() || param.Origin_EnablePublicReads.GetBool()
				originExport := OriginExport{
					FederationPrefix: federationPrefix,
					StoragePrefix:    "/", // TODO: This is a placeholder for now, eventually we want storage prefix to mean something in S3
					S3Bucket:         bucket,
					S3AccessKeyfile:  param.Origin_S3AccessKeyfile.GetString(),
					S3SecretKeyfile:  param.Origin_S3SecretKeyfile.GetString(),
					Capabilities: server_structs.Capabilities{
						PublicReads: param.Origin_EnablePublicReads.GetBool(),
						Writes:      param.Origin_EnableWrites.GetBool(),
						Listings:    param.Origin_EnableListings.GetBool(),
						Reads:       reads,
						DirectReads: param.Origin_EnableDirectReads.GetBool(),
					},
				}
				*originExports = append(*originExports, originExport)
			}

			// If we're only exporting one namespace, we can set the internal Origin.FederationPrefix and Origin.StoragePrefix
			if len(param.Origin_ExportVolumes.GetStringSlice()) == 1 {
				viper.Set("Origin.FederationPrefix", (*originExports)[0].FederationPrefix)
				viper.Set("Origin.S3Bucket", (*originExports)[0].S3Bucket)
				viper.Set("Origin.EnableReads", (*originExports)[0].Capabilities.Reads)
			}

			log.Warningln("Passing export volumes via -v at the command line causes Pelican to ignore exports configured via the yaml file")
			log.Warningln("However, namespaces exported this way will inherit the Origin.Enable* settings from your configuration")
			log.Warningln("For finer-grained control of each export, please configure them in your pelican.yaml file")
			return originExports, nil
		}

		if param.Origin_Exports.IsSet() {
			log.Infoln("Configuring multiple S3 exports from origin Exports block in config file")
			if err := viper.UnmarshalKey("Origin.Exports", originExports, viper.DecodeHook(StringListToCapsHookFunc())); err != nil {
				return nil, err
			}
			if len(*originExports) == 0 {
				err := errors.New("Origin.Exports is defined, but no exports were found")
				return nil, err
			} else if len(*originExports) == 1 {
				reads := (*originExports)[0].Capabilities.Reads || (*originExports)[0].Capabilities.PublicReads
				viper.Set("Origin.FederationPrefix", (*originExports)[0].FederationPrefix)
				viper.Set("Origin.StoragePrefix", (*originExports)[0].StoragePrefix)
				viper.Set("Origin.S3Bucket", (*originExports)[0].S3Bucket)
				viper.Set("Origin.S3AccessKeyfile", (*originExports)[0].S3AccessKeyfile)
				viper.Set("Origin.S3SecretKeyfile", (*originExports)[0].S3SecretKeyfile)
				viper.Set("Origin.EnableReads", reads)
				viper.Set("Origin.EnablePublicReads", (*originExports)[0].Capabilities.PublicReads)
				viper.Set("Origin.EnableWrites", (*originExports)[0].Capabilities.Writes)
				viper.Set("Origin.EnableListings", (*originExports)[0].Capabilities.Listings)
				viper.Set("Origin.EnableDirectReads", (*originExports)[0].Capabilities.DirectReads)
			}

			// Validate each bucket name and federation prefix in the exports
			for _, export := range *originExports {
				if err := validateFederationPrefix(export.FederationPrefix); err != nil {
					return nil, errors.Wrapf(err, "invalid federation prefix for export %s", export.FederationPrefix)
				}
				if err := validateBucketName(export.S3Bucket); err != nil {
					return nil, errors.Wrapf(err, "invalid bucket name for export %s", export.S3Bucket)
				}
			}
		} else { // we're using the simple Origin.FederationPrefix
			log.Infoln("Configuring single-export S3 origin")

			// Validate the federation prefix and bucket names
			if err := validateFederationPrefix(param.Origin_FederationPrefix.GetString()); err != nil {
				return nil, errors.Wrapf(err, "invalid federation prefix for export %s", param.Origin_FederationPrefix.GetString())
			}
			if err := validateBucketName(param.Origin_S3Bucket.GetString()); err != nil {
				return nil, errors.Wrapf(err, "invalid bucket name for export %s", param.Origin_S3Bucket.GetString())
			}

			reads := (param.Origin_EnableReads.GetBool() || param.Origin_EnablePublicReads.GetBool())
			originExport := OriginExport{
				FederationPrefix: param.Origin_FederationPrefix.GetString(),
				StoragePrefix:    param.Origin_StoragePrefix.GetString(),
				S3Bucket:         param.Origin_S3Bucket.GetString(),
				S3AccessKeyfile:  param.Origin_S3AccessKeyfile.GetString(),
				S3SecretKeyfile:  param.Origin_S3SecretKeyfile.GetString(),
				Capabilities: server_structs.Capabilities{
					PublicReads: param.Origin_EnablePublicReads.GetBool(),
					Writes:      param.Origin_EnableWrites.GetBool(),
					Listings:    param.Origin_EnableListings.GetBool(),
					Reads:       reads,
					DirectReads: param.Origin_EnableDirectReads.GetBool(),
				},
			}
			viper.Set("Origin.EnableReads", reads)
			*originExports = append(*originExports, originExport)
>>>>>>> c0a2083b
		}
	}

	originExports = []OriginExport{originExport}
	return originExports, nil
}

func CheckSentinelLocation(exports []OriginExport) (ok bool, err error) {
	for _, export := range exports {
		if export.SentinelLocation != "" {
			sentinelPath := path.Clean(export.SentinelLocation)
			if path.Base(sentinelPath) != sentinelPath {
				return false, errors.Errorf("invalid SentinelLocation path for StoragePrefix %s, file must not contain a directory. Got %s", export.StoragePrefix, export.SentinelLocation)
			}
			fullPath := filepath.Join(export.StoragePrefix, sentinelPath)
			_, err := os.Stat(fullPath)
			if err != nil {
				return false, errors.Wrapf(err, "fail to open SentinelLocation %s for StoragePrefix %s. Directory check failed", export.SentinelLocation, export.StoragePrefix)
			}
		}
	}
	return true, nil
}

func ResetOriginExports() {
	originExports = nil
}<|MERGE_RESOLUTION|>--- conflicted
+++ resolved
@@ -147,16 +147,19 @@
 	}
 }
 
-<<<<<<< HEAD
 func validateExportPaths(storagePrefix string, federationPrefix string) error {
 	if storagePrefix == "" || federationPrefix == "" {
 		return errors.Wrap(ErrInvalidOriginConfig, "volume mount/ExportVolume paths cannot be empty")
 	}
-
-	if !strings.HasPrefix(storagePrefix, "/") || !strings.HasPrefix(federationPrefix, "/") {
-		return errors.Wrapf(ErrInvalidOriginConfig, "volume mount/ExportVolume paths must be absolute and begin with '/', but %s:%s was provided", storagePrefix, federationPrefix)
-	}
-=======
+	if err := validateFederationPrefix(federationPrefix); err != nil {
+		return errors.Wrapf(err, "invalid federation prefix %s", federationPrefix)
+	}
+	if err := validateFederationPrefix(storagePrefix); err != nil {
+		return errors.Wrapf(err, "invalid storage prefix %s", storagePrefix)
+	}
+	return nil
+}
+
 // Since Federation Prefixes get treated like POSIX filepaths by XRootD and other services, we need to
 // validate them to ensure funky things don't ensue
 func validateFederationPrefix(prefix string) error {
@@ -165,34 +168,34 @@
 	}
 
 	if !strings.HasPrefix(prefix, "/") {
-		return errors.Errorf("prefix %s must begin with '/'", prefix)
+		return errors.Wrapf(ErrInvalidOriginConfig, "prefix %s must begin with '/'", prefix)
 	}
 	if strings.Contains(prefix, "//") {
-		return errors.Errorf("prefix %s contains invalid '//' characters", prefix)
+		return errors.Wrapf(ErrInvalidOriginConfig, "prefix %s contains invalid '//' characters", prefix)
 	}
 
 	if strings.Contains(prefix, "./") {
-		return errors.Errorf("prefix %s contains invalid './' characters", prefix)
+		return errors.Wrapf(ErrInvalidOriginConfig, "prefix %s contains invalid './' characters", prefix)
 	}
 
 	if strings.Contains(prefix, "..") {
-		return errors.Errorf("prefix %s contains invalid '..' characters", prefix)
+		return errors.Wrapf(ErrInvalidOriginConfig, "prefix %s contains invalid '..' characters", prefix)
 	}
 
 	if strings.HasPrefix(prefix, "~") {
-		return errors.Errorf("prefix %s contains begins with invalid '~' character", prefix)
+		return errors.Wrapf(ErrInvalidOriginConfig, "prefix %s contains begins with invalid '~' character", prefix)
 	}
 
 	if strings.Contains(prefix, "$") {
-		return errors.Errorf("prefix %s contains invalid '$' characters", prefix)
+		return errors.Wrapf(ErrInvalidOriginConfig, "prefix %s contains invalid '$' characters", prefix)
 	}
 
 	if strings.Contains(prefix, "*") {
-		return errors.Errorf("prefix %s contains invalid '*' characters", prefix)
+		return errors.Wrapf(ErrInvalidOriginConfig, "prefix %s contains invalid '*' characters", prefix)
 	}
 
 	if strings.Contains(prefix, `\`) {
-		return errors.Errorf("prefix %s contains invalid '\\' characters", prefix)
+		return errors.Wrapf(ErrInvalidOriginConfig, "prefix %s contains invalid '\\' characters", prefix)
 	}
 
 	return nil
@@ -205,44 +208,43 @@
 	} else {
 		// However, if there _is_ a bucket name, it must be between 3 and 63 characters
 		if len(bucket) < 3 || len(bucket) > 63 {
-			return errors.Errorf("Bucket name %s is not between 3 and 63 characters", bucket)
+			return errors.Wrapf(ErrInvalidOriginConfig, "Bucket name %s is not between 3 and 63 characters", bucket)
 		}
 	}
 
 	// Buckets cannot contain ..
 	if strings.Contains(bucket, "..") {
-		return errors.Errorf("Bucket name %s contains invalid '..'", bucket)
+		return errors.Wrapf(ErrInvalidOriginConfig, "Bucket name %s contains invalid '..'", bucket)
 	}
 
 	// Buckets must only contain letters, numbers, '.' and '-'
 	for _, char := range bucket {
 		if !((char >= 'a' && char <= 'z') || (char >= '0' && char <= '9') || char == '.' || char == '-') {
-			return errors.Errorf("Bucket name %s contains invalid character %c", bucket, char)
+			return errors.Wrapf(ErrInvalidOriginConfig, "Bucket name %s contains invalid character %c", bucket, char)
 		}
 	}
 
 	// Buckets cannot have capital letters
 	if strings.ToLower(bucket) != bucket {
-		return errors.Errorf("Bucket name %s contains capital letters", bucket)
+		return errors.Wrapf(ErrInvalidOriginConfig, "Bucket name %s contains capital letters", bucket)
 	}
 
 	// Buckets must begin with letter or number and end with letter or number
 	if !((bucket[0] >= 'a' && bucket[0] <= 'z') || (bucket[0] >= '0' && bucket[0] <= '9')) ||
 		!((bucket[len(bucket)-1] >= 'a' && bucket[len(bucket)-1] <= 'z') || (bucket[len(bucket)-1] >= '0' && bucket[len(bucket)-1] <= '9')) {
-		return errors.Errorf("Bucket name %s must begin and end with a letter or number", bucket)
+		return errors.Wrapf(ErrInvalidOriginConfig, "Bucket name %s must begin and end with a letter or number", bucket)
 	}
 
 	// Buckets cannot begin with sthree- or sthree-configurator or xn--
 	if strings.HasPrefix(bucket, "sthree-") || strings.HasPrefix(bucket, "xn--") {
-		return errors.Errorf("Bucket name %s cannot begin with 'sthree-' or 'sthree-configurator'", bucket)
+		return errors.Wrapf(ErrInvalidOriginConfig, "Bucket name %s cannot begin with 'sthree-' or 'sthree-configurator'", bucket)
 	}
 
 	// Bucket names cannot end in -s3alias or --ol-s3
 	if strings.HasSuffix(bucket, "-s3alias") || strings.HasSuffix(bucket, "--ol-s3") {
-		return errors.Errorf("Bucket name %s cannot end with '-s3alias' or '--ol-s3'", bucket)
-	}
-
->>>>>>> c0a2083b
+		return errors.Wrapf(ErrInvalidOriginConfig, "Bucket name %s cannot end with '-s3alias' or '--ol-s3'", bucket)
+	}
+
 	return nil
 }
 
@@ -295,22 +297,10 @@
 					federationPrefix = filepath.Clean(volumeMountInfo[1])
 				}
 
-<<<<<<< HEAD
 				if err = validateExportPaths(storagePrefix, federationPrefix); err != nil {
 					return nil, err
 				}
 
-=======
-				// StoragePrefix and FederationPrefix validation follow the same POSIX rules
-				if err := validateFederationPrefix(federationPrefix); err != nil {
-					return nil, errors.Wrapf(err, "invalid federation prefix for volume %s", volume)
-				}
-				if err := validateFederationPrefix(storagePrefix); err != nil {
-					return nil, errors.Wrapf(err, "invalid storage prefix for volume %s", volume)
-				}
-
-				reads := param.Origin_EnableReads.GetBool() || param.Origin_EnablePublicReads.GetBool()
->>>>>>> c0a2083b
 				originExport := OriginExport{
 					FederationPrefix: federationPrefix,
 					StoragePrefix:    storagePrefix,
@@ -378,28 +368,6 @@
 
 			viper.Set("Origin.EnableReads", capabilities.Reads)
 		}
-
-<<<<<<< HEAD
-	case OriginStorageS3:
-		// For now we're only supporting a single export for S3
-		// Our "federation prefix" is actually just
-		// /<Origin.S3ServiceName>/<Origin.S3Region>/<Origin.S3Bucket>
-		federationPrefix := filepath.Join("/", param.Origin_S3ServiceName.GetString(),
-			param.Origin_S3Region.GetString(), param.Origin_S3Bucket.GetString())
-		originExport = OriginExport{
-			FederationPrefix: federationPrefix,
-			StoragePrefix:    "",
-			Capabilities:     capabilities,
-		}
-
-		if param.Origin_S3Region.GetString() == "" || param.Origin_S3ServiceName.GetString() == "" ||
-			param.Origin_S3ServiceUrl.GetString() == "" {
-			return nil, errors.Wrap(ErrInvalidOriginConfig, "The S3 backend is missing configuration options to run properly."+
-				" You must specify a region (Origin.S3Region), a service name (Origin.S3ServiceName), and a service URL (S3ServiceUrl)"+
-				" via the command line or via your configuration file.")
-		}
-
-		viper.Set("Origin.FederationPrefix", federationPrefix)
 	case OriginStorageHTTPS:
 		// Storage prefix is unused by HTTPS so we put in a dummy value of /
 		originExport = OriginExport{
@@ -410,8 +378,8 @@
 
 		if err = validateExportPaths("/", originExport.FederationPrefix); err != nil {
 			return nil, err
-=======
-	case "s3":
+		}
+	case OriginStorageS3:
 		// Handle exports configured via -v or potentially env vars
 		if len(param.Origin_ExportVolumes.GetStringSlice()) > 0 {
 			log.Infoln("Configuring exports from export volumes passed via command line or via yaml")
@@ -439,29 +407,22 @@
 					log.Warningf(`This feature is only compatible with path-style URLs.`)
 				}
 
-				reads := param.Origin_EnableReads.GetBool() || param.Origin_EnablePublicReads.GetBool()
 				originExport := OriginExport{
 					FederationPrefix: federationPrefix,
 					StoragePrefix:    "/", // TODO: This is a placeholder for now, eventually we want storage prefix to mean something in S3
 					S3Bucket:         bucket,
 					S3AccessKeyfile:  param.Origin_S3AccessKeyfile.GetString(),
 					S3SecretKeyfile:  param.Origin_S3SecretKeyfile.GetString(),
-					Capabilities: server_structs.Capabilities{
-						PublicReads: param.Origin_EnablePublicReads.GetBool(),
-						Writes:      param.Origin_EnableWrites.GetBool(),
-						Listings:    param.Origin_EnableListings.GetBool(),
-						Reads:       reads,
-						DirectReads: param.Origin_EnableDirectReads.GetBool(),
-					},
-				}
-				*originExports = append(*originExports, originExport)
+					Capabilities:     capabilities,
+				}
+				originExports = append(originExports, originExport)
 			}
 
 			// If we're only exporting one namespace, we can set the internal Origin.FederationPrefix and Origin.StoragePrefix
 			if len(param.Origin_ExportVolumes.GetStringSlice()) == 1 {
-				viper.Set("Origin.FederationPrefix", (*originExports)[0].FederationPrefix)
-				viper.Set("Origin.S3Bucket", (*originExports)[0].S3Bucket)
-				viper.Set("Origin.EnableReads", (*originExports)[0].Capabilities.Reads)
+				viper.Set("Origin.FederationPrefix", originExports[0].FederationPrefix)
+				viper.Set("Origin.S3Bucket", originExports[0].S3Bucket)
+				viper.Set("Origin.EnableReads", originExports[0].Capabilities.Reads)
 			}
 
 			log.Warningln("Passing export volumes via -v at the command line causes Pelican to ignore exports configured via the yaml file")
@@ -472,28 +433,29 @@
 
 		if param.Origin_Exports.IsSet() {
 			log.Infoln("Configuring multiple S3 exports from origin Exports block in config file")
-			if err := viper.UnmarshalKey("Origin.Exports", originExports, viper.DecodeHook(StringListToCapsHookFunc())); err != nil {
-				return nil, err
-			}
-			if len(*originExports) == 0 {
+			var tmpExports []OriginExport
+			if err := viper.UnmarshalKey("Origin.Exports", &tmpExports, viper.DecodeHook(StringListToCapsHookFunc())); err != nil {
+				return nil, errors.Wrap(err, "unable to parse the Origin.Exports configuration")
+			}
+			if len(tmpExports) == 0 {
 				err := errors.New("Origin.Exports is defined, but no exports were found")
 				return nil, err
-			} else if len(*originExports) == 1 {
-				reads := (*originExports)[0].Capabilities.Reads || (*originExports)[0].Capabilities.PublicReads
-				viper.Set("Origin.FederationPrefix", (*originExports)[0].FederationPrefix)
-				viper.Set("Origin.StoragePrefix", (*originExports)[0].StoragePrefix)
-				viper.Set("Origin.S3Bucket", (*originExports)[0].S3Bucket)
-				viper.Set("Origin.S3AccessKeyfile", (*originExports)[0].S3AccessKeyfile)
-				viper.Set("Origin.S3SecretKeyfile", (*originExports)[0].S3SecretKeyfile)
+			} else if len(tmpExports) == 1 {
+				reads := tmpExports[0].Capabilities.Reads || tmpExports[0].Capabilities.PublicReads
+				viper.Set("Origin.FederationPrefix", tmpExports[0].FederationPrefix)
+				viper.Set("Origin.StoragePrefix", tmpExports[0].StoragePrefix)
+				viper.Set("Origin.S3Bucket", tmpExports[0].S3Bucket)
+				viper.Set("Origin.S3AccessKeyfile", tmpExports[0].S3AccessKeyfile)
+				viper.Set("Origin.S3SecretKeyfile", tmpExports[0].S3SecretKeyfile)
 				viper.Set("Origin.EnableReads", reads)
-				viper.Set("Origin.EnablePublicReads", (*originExports)[0].Capabilities.PublicReads)
-				viper.Set("Origin.EnableWrites", (*originExports)[0].Capabilities.Writes)
-				viper.Set("Origin.EnableListings", (*originExports)[0].Capabilities.Listings)
-				viper.Set("Origin.EnableDirectReads", (*originExports)[0].Capabilities.DirectReads)
+				viper.Set("Origin.EnablePublicReads", tmpExports[0].Capabilities.PublicReads)
+				viper.Set("Origin.EnableWrites", tmpExports[0].Capabilities.Writes)
+				viper.Set("Origin.EnableListings", tmpExports[0].Capabilities.Listings)
+				viper.Set("Origin.EnableDirectReads", tmpExports[0].Capabilities.DirectReads)
 			}
 
 			// Validate each bucket name and federation prefix in the exports
-			for _, export := range *originExports {
+			for _, export := range tmpExports {
 				if err := validateFederationPrefix(export.FederationPrefix); err != nil {
 					return nil, errors.Wrapf(err, "invalid federation prefix for export %s", export.FederationPrefix)
 				}
@@ -501,6 +463,8 @@
 					return nil, errors.Wrapf(err, "invalid bucket name for export %s", export.S3Bucket)
 				}
 			}
+			originExports = tmpExports
+			return originExports, nil
 		} else { // we're using the simple Origin.FederationPrefix
 			log.Infoln("Configuring single-export S3 origin")
 
@@ -512,24 +476,15 @@
 				return nil, errors.Wrapf(err, "invalid bucket name for export %s", param.Origin_S3Bucket.GetString())
 			}
 
-			reads := (param.Origin_EnableReads.GetBool() || param.Origin_EnablePublicReads.GetBool())
-			originExport := OriginExport{
+			originExport = OriginExport{
 				FederationPrefix: param.Origin_FederationPrefix.GetString(),
 				StoragePrefix:    param.Origin_StoragePrefix.GetString(),
 				S3Bucket:         param.Origin_S3Bucket.GetString(),
 				S3AccessKeyfile:  param.Origin_S3AccessKeyfile.GetString(),
 				S3SecretKeyfile:  param.Origin_S3SecretKeyfile.GetString(),
-				Capabilities: server_structs.Capabilities{
-					PublicReads: param.Origin_EnablePublicReads.GetBool(),
-					Writes:      param.Origin_EnableWrites.GetBool(),
-					Listings:    param.Origin_EnableListings.GetBool(),
-					Reads:       reads,
-					DirectReads: param.Origin_EnableDirectReads.GetBool(),
-				},
-			}
-			viper.Set("Origin.EnableReads", reads)
-			*originExports = append(*originExports, originExport)
->>>>>>> c0a2083b
+				Capabilities:     capabilities,
+			}
+			viper.Set("Origin.EnableReads", capabilities.Reads)
 		}
 	}
 
