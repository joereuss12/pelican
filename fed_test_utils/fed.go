--- conflicted
+++ resolved
@@ -48,11 +48,7 @@
 
 type (
 	FedTest struct {
-<<<<<<< HEAD
-		Exports []common.OriginExports
-=======
-		Exports *[]server_utils.OriginExport
->>>>>>> 4332dbde
+		Exports []server_utils.OriginExport
 		Token   string
 		Ctx     context.Context
 		Egrp    *errgroup.Group
