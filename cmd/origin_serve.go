--- conflicted
+++ resolved
@@ -41,257 +41,6 @@
 	"github.com/spf13/viper"
 )
 
-<<<<<<< HEAD
-var (
-
-	//go:embed resources/xrootd.cfg
-	xrootdCfg string
-	//go:embed resources/robots.txt
-	robotsTxt string
-)
-
-type (
-	OriginConfig struct {
-		Multiuser       bool
-		EnableCmsd      bool
-		EnableMacaroons bool
-		EnableVoms      bool
-		SelfTest        bool
-		NamespacePrefix string
-	}
-
-	XrootdOptions struct {
-		Port                   int
-		ManagerHost            string
-		ManagerPort            string
-		MacaroonsKeyFile       string
-		RobotsTxtFile          string
-		Sitename               string
-		SummaryMonitoringHost  string
-		SummaryMonitoringPort  int
-		DetailedMonitoringHost string
-		DetailedMonitoringPort int
-		RunLocation            string
-		Authfile               string
-		ScitokensConfig        string
-		Mount                  string
-		LocalMonitoringPort    int
-	}
-
-	ServerConfig struct {
-		TLSCertificate            string
-		TLSKey                    string
-		TLSCACertificateDirectory string
-		TLSCACertificateFile      string
-	}
-
-	XrootdConfig struct {
-		Server ServerConfig
-		Origin OriginConfig
-		Xrootd XrootdOptions
-	}
-)
-
-func checkXrootdEnv() error {
-	uid, err := config.GetDaemonUID()
-	if err != nil {
-		return err
-	}
-	gid, err := config.GetDaemonGID()
-	if err != nil {
-		return err
-	}
-	username, err := config.GetDaemonUser()
-	if err != nil {
-		return err
-	}
-	groupname, err := config.GetDaemonGroup()
-	if err != nil {
-		return err
-	}
-
-	// Ensure the runtime directory exists
-	runtimeDir := param.Xrootd_RunLocation.GetString()
-	err = config.MkdirAll(runtimeDir, 0755, uid, gid)
-	if err != nil {
-		return errors.Wrapf(err, "Unable to create runtime directory %v", runtimeDir)
-	}
-	if err = os.Chown(runtimeDir, uid, -1); err != nil {
-		return errors.Wrapf(err, "Unable to change ownership of runtime directory %v"+
-			" to desired daemon user %v", runtimeDir, username)
-	}
-
-	exportPath := filepath.Join(runtimeDir, "export")
-	if _, err := os.Stat(exportPath); err == nil {
-		if err = os.RemoveAll(exportPath); err != nil {
-			return errors.Wrap(err, "Failure when cleaning up temporary export tree")
-		}
-	}
-
-	// If we use "volume mount" style options, configure the export directories.
-	volumeMount := param.Origin_ExportVolume.GetString()
-	if volumeMount != "" {
-		volumeMount, err = filepath.Abs(volumeMount)
-		if err != nil {
-			return err
-		}
-		volumeMountSrc := volumeMount
-		volumeMountDst := volumeMount
-		volumeMountInfo := strings.SplitN(volumeMount, ":", 2)
-		if len(volumeMountInfo) == 2 {
-			volumeMountSrc = volumeMountInfo[0]
-			volumeMountDst = volumeMountInfo[1]
-		}
-		volumeMountDst = filepath.Clean(volumeMountDst)
-		if volumeMountDst == "" {
-			return fmt.Errorf("Export volume %v has empty destination path", volumeMount)
-		}
-		if volumeMountDst[0:1] != "/" {
-			return fmt.Errorf("Export volume %v has a relative destination path",
-				volumeMountDst)
-		}
-		destPath := path.Clean(filepath.Join(exportPath, volumeMountDst[1:]))
-		err = config.MkdirAll(filepath.Dir(destPath), 0755, uid, gid)
-		if err != nil {
-			return errors.Wrapf(err, "Unable to create export directory %v",
-				filepath.Dir(destPath))
-		}
-		err = os.Symlink(volumeMountSrc, destPath)
-		if err != nil {
-			return errors.Wrapf(err, "Failed to create export symlink")
-		}
-		viper.Set("Origin.NamespacePrefix", volumeMountDst)
-	} else {
-		mountPath := param.Xrootd_Mount.GetString()
-		namespacePrefix := param.Origin_NamespacePrefix.GetString()
-		if mountPath == "" || namespacePrefix == "" {
-			return errors.New(`Export information was not provided.
-Add command line flag:
-
-    -v /mnt/foo:/bar
-
-to export the directory /mnt/foo to the path /bar in the data federation`)
-		}
-		mountPath, err := filepath.Abs(mountPath)
-		if err != nil {
-			return err
-		}
-		mountPath = filepath.Clean(mountPath)
-		namespacePrefix = filepath.Clean(namespacePrefix)
-		if namespacePrefix[0:1] != "/" {
-			return fmt.Errorf("Namespace prefix %v must have an absolute path",
-				namespacePrefix)
-		}
-		destPath := path.Clean(filepath.Join(exportPath, namespacePrefix[1:]))
-		err = config.MkdirAll(filepath.Dir(destPath), 0755, uid, gid)
-		if err != nil {
-			return errors.Wrapf(err, "Unable to create export directory %v",
-				filepath.Dir(destPath))
-		}
-		srcPath := filepath.Join(mountPath, namespacePrefix[1:])
-		err = os.Symlink(srcPath, destPath)
-		if err != nil {
-			return errors.Wrapf(err, "Failed to create export symlink")
-		}
-	}
-	viper.Set("Xrootd.Mount", exportPath)
-
-	if param.Origin_SelfTest.GetBool() {
-		if err := origin_ui.ConfigureXrootdMonitoringDir(); err != nil {
-			return err
-		}
-	}
-
-	if err = xrootd.EmitIssuerMetadata(exportPath); err != nil {
-		return err
-	}
-
-	// If no robots.txt, create a ephemeral one for xrootd to use
-	robotsTxtFile := param.Xrootd_RobotsTxtFile.GetString()
-	if _, err := os.Open(robotsTxtFile); err != nil {
-		if errors.Is(err, os.ErrNotExist) {
-			newPath := filepath.Join(runtimeDir, "robots.txt")
-			err = config.MkdirAll(path.Dir(newPath), 0755, -1, gid)
-			if err != nil {
-				return errors.Wrapf(err, "Unable to create directory %v",
-					path.Dir(newPath))
-			}
-			file, err := os.OpenFile(newPath, os.O_RDWR|os.O_CREATE|os.O_TRUNC, 0644)
-			if err != nil {
-				return errors.Wrap(err, "Failed to create a default robots.txt file")
-			}
-			defer file.Close()
-			if _, err := file.WriteString(robotsTxt); err != nil {
-				return errors.Wrap(err, "Failed to write out a default robots.txt file")
-			}
-			viper.Set("Xrootd.RobotsTxtFile", newPath)
-		} else {
-			return err
-		}
-	}
-
-	// If macaroons secret does not exist, create one
-	macaroonsSecret := param.Xrootd_MacaroonsKeyFile.GetString()
-	if _, err := os.Open(macaroonsSecret); err != nil {
-		if errors.Is(err, os.ErrNotExist) {
-			err = config.MkdirAll(path.Dir(macaroonsSecret), 0755, -1, gid)
-			if err != nil {
-				return errors.Wrapf(err, "Unable to create directory %v",
-					path.Dir(macaroonsSecret))
-			}
-			file, err := os.OpenFile(macaroonsSecret, os.O_RDWR|os.O_CREATE|os.O_EXCL, 0640)
-			if err != nil {
-				return errors.Wrap(err, "Failed to create a new macaroons key")
-			}
-			defer file.Close()
-			buf := make([]byte, 64)
-			_, err = rand.Read(buf)
-			if err != nil {
-				return err
-			}
-			encoded := base64.StdEncoding.EncodeToString(buf) + "\n"
-			if _, err = file.WriteString(encoded); err != nil {
-				return errors.Wrap(err, "Failed to write out a macaroons key")
-			}
-		} else {
-			return err
-		}
-	}
-	if err = os.Chown(macaroonsSecret, -1, gid); err != nil {
-		return errors.Wrapf(err, "Unable to change ownership of macaroons secret %v"+
-			" to desired daemon group %v", macaroonsSecret, groupname)
-	}
-
-	// If the authfile or scitokens.cfg does not exist, create one
-	authfile := param.Xrootd_Authfile.GetString()
-	err = config.MkdirAll(path.Dir(authfile), 0755, -1, gid)
-	if err != nil {
-		return errors.Wrapf(err, "Unable to create directory %v",
-			path.Dir(authfile))
-	}
-	if file, err := os.OpenFile(authfile, os.O_WRONLY|os.O_CREATE|os.O_EXCL, 0640); err == nil {
-		file.Close()
-	} else if !errors.Is(err, os.ErrExist) {
-		return err
-	}
-	if err = os.Chown(authfile, -1, gid); err != nil {
-		return errors.Wrapf(err, "Unable to change ownership of authfile %v"+
-			" to desired daemon group %v", macaroonsSecret, groupname)
-	}
-
-	if err := xrootd.EmitAuthfile(); err != nil {
-		return err
-	}
-
-	if err := xrootd.WriteOriginScitokensConfig(); err != nil {
-		return errors.Wrap(err, "Failed to create scitokens configuration for the origin")
-	}
-
-	return nil
-}
-
-=======
->>>>>>> b3f1b654
 func checkConfigFileReadable(fileName string, errMsg string) error {
 	if _, err := os.Open(fileName); errors.Is(err, os.ErrNotExist) {
 		return errors.New(fmt.Sprintf("%v: the specified path in the configuration (%v) "+
