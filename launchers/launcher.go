--- conflicted
+++ resolved
@@ -330,15 +330,9 @@
 	}
 
 	if modules.IsEnabled(config.OriginType) || modules.IsEnabled(config.CacheType) {
-<<<<<<< HEAD
 		log.Debug("Launching periodic advertise of origin/cache server to the director")
-		if err := launcher_utils.LaunchPeriodicAdvertise(ctx, egrp, servers); err != nil {
-			return shutdownCancel, err
-=======
-		log.Debug("Launching periodic advertise")
 		if err = launcher_utils.LaunchPeriodicAdvertise(ctx, egrp, servers); err != nil {
 			return
->>>>>>> 3dffcabf
 		}
 	}
 
