/***************************************************************
 *
 * Copyright (C) 2024, Pelican Project, Morgridge Institute for Research
 *
 * Licensed under the Apache License, Version 2.0 (the "License"); you
 * may not use this file except in compliance with the License.  You may
 * obtain a copy of the License at
 *
 *    http://www.apache.org/licenses/LICENSE-2.0
 *
 * Unless required by applicable law or agreed to in writing, software
 * distributed under the License is distributed on an "AS IS" BASIS,
 * WITHOUT WARRANTIES OR CONDITIONS OF ANY KIND, either express or implied.
 * See the License for the specific language governing permissions and
 * limitations under the License.
 *
 ***************************************************************/

package launchers

import (
	"context"
	"fmt"
	"net"
	"net/http"
	"net/url"
	"os"
	"os/signal"
	"sync"
	"syscall"

	"github.com/gin-gonic/gin"
	"github.com/pkg/errors"
	log "github.com/sirupsen/logrus"
	"golang.org/x/sync/errgroup"

	"github.com/pelicanplatform/pelican/broker"
	"github.com/pelicanplatform/pelican/config"
	"github.com/pelicanplatform/pelican/launcher_utils"
	"github.com/pelicanplatform/pelican/local_cache"
	"github.com/pelicanplatform/pelican/origin"
	"github.com/pelicanplatform/pelican/param"
	"github.com/pelicanplatform/pelican/server_structs"
	"github.com/pelicanplatform/pelican/server_utils"
	"github.com/pelicanplatform/pelican/web_ui"
)

var (
	ErrExitOnSignal error = errors.New("Exit program on signal")
	ErrRestart      error = errors.New("Restart program")
)

func LaunchModules(ctx context.Context, modules config.ServerType) (servers []server_structs.XRootDServer, shutdownCancel context.CancelFunc, err error) {
	egrp, ok := ctx.Value(config.EgrpKey).(*errgroup.Group)
	if !ok {
		egrp = &errgroup.Group{}
	}

	ctx, shutdownCancel = context.WithCancel(ctx)

	config.PrintPelicanVersion()

	// Print Pelican config at server start if it's in debug or info level
	if log.GetLevel() >= log.InfoLevel {
		if err = config.PrintConfig(); err != nil {
			return
		}
	}

	egrp.Go(func() error {
		_ = config.RestartFlag
		log.Debug("Will shutdown process on signal")
		sigs := make(chan os.Signal, 1)
		signal.Notify(sigs, syscall.SIGINT, syscall.SIGTERM, syscall.SIGQUIT)
		select {
		case sig := <-sigs:
			log.Warningf("Received signal %v; will shutdown process", sig)
			shutdownCancel()
			return ErrExitOnSignal
		case <-config.RestartFlag:
			log.Warningf("Received restart request; will restart the process")
			shutdownCancel()
			return ErrRestart
		case <-ctx.Done():
			return nil
		}
	})

	var engine *gin.Engine
	engine, err = web_ui.GetEngine()
	if err != nil {
		return
	}

	if err = config.InitServer(ctx, modules); err != nil {
		err = errors.Wrap(err, "Failure when configuring the server")
		return
	}

	// Set up necessary APIs to support Web UI, including auth and metrics
	if err = web_ui.ConfigureServerWebAPI(ctx, engine, egrp); err != nil {
		return
	}

	if modules.IsEnabled(config.RegistryType) {
		// Federation.RegistryUrl defaults to Server.ExternalUrl in InitServer()
		if err = RegistryServe(ctx, engine, egrp); err != nil {
			return
		}
	}

	if modules.IsEnabled(config.BrokerType) {
		rootGroup := engine.Group("/")
		broker.RegisterBroker(ctx, rootGroup)
		broker.LaunchNamespaceKeyMaintenance(ctx, egrp)
	}

	if modules.IsEnabled(config.DirectorType) {
		// Director.DefaultResponse defaults to "cache" through default.yaml
		// Federation.DirectorUrl defaults to Server.ExternalUrl in InitServer()
		// Duplicated set are removed
		if err = DirectorServe(ctx, engine, egrp); err != nil {
			return
		}
	}

	// Start listening on the socket.  If `Server.WebPort` is 0, then a random port will be
	// selected and we'll update the configuration accordingly.  This needs to be done before
	// the XRootD configuration is written as the Server.WebPort is incorporated into the issuer URL.
	addr := fmt.Sprintf("%v:%v", param.Server_WebHost.GetString(), param.Server_WebPort.GetInt())
	ln, err := net.Listen("tcp", addr)
	if err != nil {
		return
	}
	lnReference := ln
	defer func() {
		if lnReference != nil {
			lnReference.Close()
		}
	}()
	config.UpdateConfigFromListener(ln)

	servers = make([]server_structs.XRootDServer, 0)

	if modules.IsEnabled(config.OriginType) {

		mode := param.Origin_StorageType.GetString()
		var originExports *[]server_utils.OriginExport
		originExports, err = server_utils.GetOriginExports()
		if err != nil {
			return
		}

		ok, err = server_utils.CheckSentinelLocation(originExports)
		if err != nil && !ok {
			return
		}

		switch mode {
		case "posix":
			if len(*originExports) == 0 {
				err = errors.Errorf(`
	Export information was not provided.
	To specify exports via the command line, use:

				-v /mnt/foo:/bar -v /mnt/test:/baz

	to export the directories /mnt/foo and /mnt/test under the namespace prefixes /bar and /baz, respectively.

	Alternatively, specify Origin.Exports in the parameters.yaml file:

	Origin:
		Exports:
		- StoragePrefix: /mnt/foo
		  FederationPrefix: /bar
		  Capabilities: ["PublicReads", "Writes", "Listings"]
		- StoragePrefix: /mnt/test
		  FederationPrefix: /baz
		  Capabilities: ["Writes"]

	to export the directories /mnt/foo and /mnt/test under the namespace prefixes /bar and /baz, respectively (with listed permissions).
	`)
				return
			}
		case "s3":
			if param.Origin_S3Region.GetString() == "" || param.Origin_S3ServiceName.GetString() == "" ||
				param.Origin_S3ServiceUrl.GetString() == "" {
				err = errors.Errorf("The S3 origin is missing configuration options to run properly." +
					" You must specify a region, a service name and a service URL via the command line or via" +
					" your configuration file.")
				return
			}
		default:
			err = errors.Errorf("Currently-supported origin modes include posix and s3.")
			return
		}

		var server server_structs.XRootDServer
		server, err = OriginServe(ctx, engine, egrp, modules)
		if err != nil {
			return
		}
		servers = append(servers, server)

		// Ordering: `LaunchBrokerListener` depends on the "right" value of Origin.FederationPrefix
		// which is possibly not set until `OriginServe` is called.
		// NOTE: Until the Broker supports multi-export origins, we've made the assumption that there
		// is only one namespace prefix available here and that it lives in Origin.FederationPrefix
		if param.Origin_EnableBroker.GetBool() {
			if err = origin.LaunchBrokerListener(ctx, egrp); err != nil {
				return
			}
		}
	}

	var lc *local_cache.LocalCache
	if modules.IsEnabled(config.LocalCacheType) {
		// Create and register the cache routines before the web interface is up
		lc, err = local_cache.NewLocalCache(ctx, egrp, local_cache.WithDeferConfig(true))
		if err != nil {
			return
		}
		rootGroup := engine.Group("/")
		lc.Register(ctx, rootGroup)
	}

	log.Info("Starting web engine...")
	lnReference = nil
	egrp.Go(func() error {
		if err := web_ui.RunEngineRoutineWithListener(ctx, engine, egrp, true, ln); err != nil {
			log.Errorln("Failure when running the web engine:", err)
			return err
		}
		log.Info("Web engine has shutdown")
		shutdownCancel()
		return nil
	})

<<<<<<< HEAD
	healthCheckUrl := param.Server_ExternalWebUrl.GetString() + "/api/v1.0/health"
	if err := server_utils.WaitUntilWorking(ctx, "GET", healthCheckUrl, "Web UI", http.StatusOK, true); err != nil {
		// After all retries, return the last error
		log.Errorln("Web engine check failed: ", err)
		return shutdownCancel, err
=======
	if err = server_utils.WaitUntilWorking(ctx, "GET", param.Server_ExternalWebUrl.GetString()+"/api/v1.0/health", "Web UI", http.StatusOK); err != nil {
		log.Errorln("Web engine startup appears to have failed:", err)
		return
>>>>>>> 3dffcabf
	}

	if modules.IsEnabled(config.OriginType) {
		log.Debug("Finishing origin server configuration")
		if err = OriginServeFinish(ctx, egrp); err != nil {
			return
		}
	}

	// Origin needs to advertise once before the cache starts
	if modules.IsEnabled(config.CacheType) && modules.IsEnabled(config.OriginType) {
		log.Debug("Advertise Origin")
		if err = launcher_utils.Advertise(ctx, servers); err != nil {
			return
		}

		// We may have arbitrarily many exports, so we should make sure they're all advertised before
		// starting the cache up. This guarantees that when the cache starts, it is immediately aware
		// of the namespaces and doesn't have to wait an entire cycle to learn about them from the director

		// To check all of the advertisements, we'll launch a WaitUntilWorking concurrently for each of them.
		var originExports *[]server_utils.OriginExport
		originExports, err = server_utils.GetOriginExports()
		if err != nil {
			return
		}
		errCh := make(chan error, len(*originExports))
		var wg sync.WaitGroup
		wg.Add(len(*originExports))
		// NOTE: A previous version of this functionality (in the days of assuming only one export) used
		// use param.Server_ExternalWebUrl as the endpoint to check. Justin thinks the assumption here
		// was that it only made sense to serve an origin and a cache at the same time if a local director
		// was being fired up, but that may be a pigeonhole. The new assumption here is that we're religious
		// about setting Federation.DirectorUrl.
		var directorUrl *url.URL
		directorUrl, err = url.Parse(param.Federation_DirectorUrl.GetString())
		if err != nil {
			err = errors.Wrap(err, "Failed to parse director URL when checking origin advertisements before cache launch")
			return
		}
		for _, export := range *originExports {
			go func(prefix string) {
				defer wg.Done()
				// Probably no need to incur another err check since we already checked the director URL.
				urlToCheck, _ := url.Parse(directorUrl.String())
				urlToCheck.Path, err = url.JoinPath("/api/v1.0/director/origin", prefix)
				if err != nil {
					errCh <- errors.Wrapf(err, "Failed to join path %s for origin advertisement check", prefix)
					return
				}
				if err = server_utils.WaitUntilWorking(ctx, "GET", urlToCheck.String(), "director", 307, false); err != nil {
					errCh <- errors.Wrapf(err, "The prefix %s does not seem to have advertised correctly", prefix)
				}

			}(export.FederationPrefix)

		}
		wg.Wait()

		close(errCh)
		errFound := false
		for err := range errCh {
			if err != nil {
				log.Errorln("No result from waiting for prefix advertisement:", err)
				errFound = true
			}

		}
		if errFound {
			err = errors.New("Failed to advertise all origin exports before cache launch")
			return
		}
	}

	if modules.IsEnabled(config.CacheType) {
		// Give five seconds for the origin to finish advertising to the director
		desiredURL := param.Federation_DirectorUrl.GetString() + "/.well-known/openid-configuration"
		if err = server_utils.WaitUntilWorking(ctx, "GET", desiredURL, "director", 200, false); err != nil {
			log.Errorln("Director does not seem to be working:", err)
			return
		}
		var server server_structs.XRootDServer
		server, err = CacheServe(ctx, engine, egrp, modules)
		if err != nil {
			return
		}

		servers = append(servers, server)
	}

	if modules.IsEnabled(config.OriginType) || modules.IsEnabled(config.CacheType) {
		log.Debug("Launching periodic advertise")
		if err = launcher_utils.LaunchPeriodicAdvertise(ctx, egrp, servers); err != nil {
			return
		}
	}

	if modules.IsEnabled(config.CacheType) {
		log.Debug("Finishing cache server configuration")
		if err = CacheServeFinish(ctx, egrp); err != nil {
			return
		}
	}

	if modules.IsEnabled(config.LocalCacheType) {
		log.Debugln("Starting local cache listener at", param.LocalCache_Socket.GetString())
		if err := lc.Config(egrp); err != nil {
			log.Warning("Failure when configuring the local cache; cache may incorrectly generate 403 errors until reconfiguration runs")
		}
		if err = lc.LaunchListener(ctx, egrp); err != nil {
			log.Errorln("Failure when starting the local cache listener:", err)
			return
		}

	}

	if param.Server_EnableUI.GetBool() {
		if err = web_ui.ConfigureEmbeddedPrometheus(ctx, engine); err != nil {
			err = errors.Wrap(err, "Failed to configure embedded prometheus instance")
			return
		}

		log.Info("Starting web login...")
		egrp.Go(func() error { return web_ui.InitServerWebLogin(ctx) })
	}

	return
}<|MERGE_RESOLUTION|>--- conflicted
+++ resolved
@@ -236,17 +236,10 @@
 		return nil
 	})
 
-<<<<<<< HEAD
 	healthCheckUrl := param.Server_ExternalWebUrl.GetString() + "/api/v1.0/health"
-	if err := server_utils.WaitUntilWorking(ctx, "GET", healthCheckUrl, "Web UI", http.StatusOK, true); err != nil {
-		// After all retries, return the last error
+	if err = server_utils.WaitUntilWorking(ctx, "GET", healthCheckUrl, "Web UI", http.StatusOK, true); err != nil {
 		log.Errorln("Web engine check failed: ", err)
-		return shutdownCancel, err
-=======
-	if err = server_utils.WaitUntilWorking(ctx, "GET", param.Server_ExternalWebUrl.GetString()+"/api/v1.0/health", "Web UI", http.StatusOK); err != nil {
-		log.Errorln("Web engine startup appears to have failed:", err)
-		return
->>>>>>> 3dffcabf
+		return
 	}
 
 	if modules.IsEnabled(config.OriginType) {
