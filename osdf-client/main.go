--- conflicted
+++ resolved
@@ -350,7 +350,6 @@
 		sourceFile = "/" + sourceFile
 	}
 
-<<<<<<< HEAD
 	OSDFDirectorUrl, useOSDFDirector := os.LookupEnv("OSDF_DIRECTOR_URL")
 
 	var ns Namespace
@@ -362,21 +361,15 @@
 		}
 		err = CreateNsFromDirectorResp(dirResp, &ns)
 		if err != nil {
-			log.Errorln("Error parsing namespace information from Director:", err)
+			AddError(err)
 			return 0, err
 		}
 	} else {
 		ns, err = MatchNamespace(source_url.Path)
 		if err != nil {
-			log.Errorln("Error matching namespace:", err)
+			AddError(err)
 			return 0, err
 		}
-=======
-	ns, err := MatchNamespace(source_url.Path)
-	if err != nil {
-		AddError(err)
-		return 0, err
->>>>>>> 8a941fc1
 	}
 
 	// get absolute path
