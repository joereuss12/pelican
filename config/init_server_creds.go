package config

import (
	"crypto/ecdsa"
	"crypto/elliptic"
	"crypto/rand"
	"crypto/x509"
	"crypto/x509/pkix"
	"encoding/pem"
	"fmt"
	"math/big"
	"path/filepath"
	"os"
	"sync/atomic"
	"time"
	"encoding/json"

	"github.com/lestrrat-go/jwx/jwk"
	"github.com/pkg/errors"
	"github.com/spf13/viper"
)

var (
	privateKey atomic.Pointer[jwk.Key]
)

func LoadPrivateKey(tlsKey string)(*ecdsa.PrivateKey, error) {
	fmt.Println("new load Private Key")
	rest, err := os.ReadFile(tlsKey)
	if err != nil {
		return nil, nil
	}

	var privateKey *ecdsa.PrivateKey
	var block *pem.Block
	for {
		block, rest = pem.Decode(rest)
		if block == nil {
			break
		} else if block.Type == "PRIVATE KEY" {
			genericPrivateKey, err := x509.ParsePKCS8PrivateKey(block.Bytes)
			if err != nil {
				return nil, err
			}
			switch key := genericPrivateKey.(type) {
			case *ecdsa.PrivateKey:
				privateKey = key
			default:
				return nil, fmt.Errorf("Unsupported private key type: %T", key)
			}
			break
		}
	}
	if privateKey == nil {
		return nil, fmt.Errorf("Private key file, %v, contains no private key", tlsKey)
	}
	return privateKey, nil
}

func LoadPublicKey(existingJWKS string, issuerKeyFile string) (*jwk.Set, error) {
	jwks := jwk.NewSet()
	if existingJWKS != "" {
		var err error
		jwks, err = jwk.ReadFile(existingJWKS)
		if err != nil {
			return nil, errors.Wrap(err, "Failed to read issuer JWKS file")
		}
	}
	
	if err := GeneratePrivateKey(issuerKeyFile); err != nil {
		return nil, err
	}
	contents, err := os.ReadFile(issuerKeyFile)
	if err != nil {
		return nil, errors.Wrap(err, "Failed to read issuer key file")
	}
	key, err := jwk.ParseKey(contents, jwk.WithPEM(true))
	if err != nil {
		return nil, errors.Wrapf(err, "Failed to parse issuer key file %v", issuerKeyFile)
	}
	pkey, err := jwk.PublicKeyOf(key)
	if err != nil {
		return nil, errors.Wrapf(err, "Failed to generate public key from file %v", issuerKeyFile)
	}
	err = jwk.AssignKeyID(pkey)
	if err != nil {
		return nil, err
	}
	jwks.Add(pkey)
	return &jwks, nil
}

func GenerateCert() error {
	gid, err := GetDaemonGID()
	if err != nil {
		return err
	}
	groupname, err := GetDaemonGroup()
	if err != nil {
		return err
	}

	tlsCert := viper.GetString("TLSCertificate")
	if file, err := os.Open(tlsCert); err == nil {
		file.Close()
		return nil
	} else if !errors.Is(err, os.ErrNotExist) {
		return err
	}
	certDir := filepath.Dir(tlsCert)
	if err := os.MkdirAll(certDir, 0755); err != nil {
		return err
	}

	tlsKey := viper.GetString("TLSKey")
	privateKey, err := LoadPrivateKey(tlsKey)
	if err != nil {
		return err
	}

	serialNumberLimit := new(big.Int).Lsh(big.NewInt(1), 128)
	serialNumber, err := rand.Int(rand.Reader, serialNumberLimit)
	if err != nil {
		return err
	}
	hostname, err := os.Hostname()
	if err != nil {
		return err
	}
	notBefore := time.Now()
	template := x509.Certificate{
		SerialNumber: serialNumber,
		Subject: pkix.Name{
			Organization: []string{"Pelican"},
			CommonName: hostname,
		},
		NotBefore: notBefore,
		NotAfter: notBefore.Add(365 * 24 * time.Hour),
		KeyUsage: x509.KeyUsageDigitalSignature,
		ExtKeyUsage: []x509.ExtKeyUsage{x509.ExtKeyUsageServerAuth, x509.ExtKeyUsageClientAuth},
		BasicConstraintsValid: true,
	}
	template.DNSNames = []string{hostname}
	derBytes, err := x509.CreateCertificate(rand.Reader, &template, &template, &(privateKey.PublicKey),
		privateKey)
	if err != nil {
		return err
	}
	file, err := os.OpenFile(tlsCert, os.O_WRONLY|os.O_CREATE|os.O_EXCL, 0640)
	if err != nil {
		return err
	}
	defer file.Close()
	if err = os.Chown(tlsCert, -1, gid); err != nil {
		return errors.Wrapf(err, "Failed to chown generated certificate %v to daemon group %v",
			tlsCert, groupname)
	}

	if err = pem.Encode(file, &pem.Block{Type: "CERTIFICATE", Bytes: derBytes}); err != nil {
		return err
	}

	return nil
}

func GeneratePrivateKey(keyLocation string, curve elliptic.Curve) error {
	gid, err := GetDaemonGID()
	if err != nil {
		return err
	}
	groupname, err := GetDaemonGroup()
	if err != nil {
		return err
	}

	if file, err := os.Open(keyLocation); err == nil {
		file.Close()
		return nil
	} else if !errors.Is(err, os.ErrNotExist) {
		return err
	}
	keyDir := filepath.Dir(keyLocation)
	if err := os.MkdirAll(keyDir, 0750); err != nil {
		return err
	}
	// In this case, the private key file doesn't exist.
	file, err := os.OpenFile(keyLocation, os.O_WRONLY|os.O_CREATE|os.O_EXCL, 0640)
	if err != nil {
		return err
	}
	defer file.Close()
	priv, err := ecdsa.GenerateKey(curve, rand.Reader)
	if err != nil {
		return err
	}
	if err = os.Chown(keyLocation, -1, gid); err != nil {
		return errors.Wrapf(err, "Failed to chown generated key %v to daemon group %v",
			keyLocation, groupname)
	}

	bytes, err := x509.MarshalPKCS8PrivateKey(priv)
	if err != nil {
		return err
	}
	priv_block := pem.Block{Type: "PRIVATE KEY", Bytes: bytes}
	if err = pem.Encode(file, &priv_block); err != nil {
		return err
	}
	return nil
}

func GenerateIssuerJWKS() (*jwk.Set, error) {
	existingJWKS := viper.GetString("IssuerJWKS")
	issuerKeyFile := viper.GetString("IssuerKey")
<<<<<<< HEAD
	return LoadPublicKey(existingJWKS, issuerKeyFile)
=======
	if err := GeneratePrivateKey(issuerKeyFile, elliptic.P521()); err != nil {
		return nil, err
	}
	contents, err := os.ReadFile(issuerKeyFile)
	if err != nil {
		return nil, errors.Wrap(err, "Failed to read issuer key file")
	}
	key, err := jwk.ParseKey(contents, jwk.WithPEM(true))
	if err != nil {
		return nil, errors.Wrapf(err, "Failed to parse issuer key file %v", issuerKeyFile)
	}
	pkey, err := jwk.PublicKeyOf(key)
	if err != nil {
		return nil, errors.Wrapf(err, "Failed to generate public key from file %v", issuerKeyFile)
	}
	err = jwk.AssignKeyID(pkey)
	if err != nil {
		return nil, err
	}
	jwks.Add(pkey)
	return &jwks, nil

>>>>>>> b2431efc
}

func GetOriginJWK() (*jwk.Key, error) {
	key := privateKey.Load()
	if key == nil {
		issuerKeyFile := viper.GetString("IssuerKey")
		contents, err := os.ReadFile(issuerKeyFile)
		if err != nil {
			return nil, errors.Wrap(err, "Failed to read key file")
		}
		newKey, err := jwk.ParseKey(contents, jwk.WithPEM(true))
		if err != nil {
			return nil, errors.Wrapf(err, "Failed to parse key file")
		}
		privateKey.Store(&newKey)
		key = &newKey
	}
	return key, nil
}

func JWKSMap(jwks *jwk.Set) (map[string]string, error) {
    // Marshal the set into JSON
    jsonBytes, err := json.MarshalIndent(jwks, "", "  ")
    if err != nil {
        return nil, err
    }

    // Parse the JSON into a structure we can manipulate
    var parsed map[string][]map[string]interface{}
    err = json.Unmarshal(jsonBytes, &parsed)
    if err != nil {
        return nil, err
    }

    // Convert the map[string]interface{} to map[string]string
    stringMaps := make([]map[string]string, len(parsed["keys"]))
    for i, m := range parsed["keys"] {
        stringMap := make(map[string]string)
        for k, v := range m {
            stringMap[k] = fmt.Sprintf("%v", v)
        }
        stringMaps[i] = stringMap
    }

    return stringMaps[0], nil
}<|MERGE_RESOLUTION|>--- conflicted
+++ resolved
@@ -212,32 +212,7 @@
 func GenerateIssuerJWKS() (*jwk.Set, error) {
 	existingJWKS := viper.GetString("IssuerJWKS")
 	issuerKeyFile := viper.GetString("IssuerKey")
-<<<<<<< HEAD
 	return LoadPublicKey(existingJWKS, issuerKeyFile)
-=======
-	if err := GeneratePrivateKey(issuerKeyFile, elliptic.P521()); err != nil {
-		return nil, err
-	}
-	contents, err := os.ReadFile(issuerKeyFile)
-	if err != nil {
-		return nil, errors.Wrap(err, "Failed to read issuer key file")
-	}
-	key, err := jwk.ParseKey(contents, jwk.WithPEM(true))
-	if err != nil {
-		return nil, errors.Wrapf(err, "Failed to parse issuer key file %v", issuerKeyFile)
-	}
-	pkey, err := jwk.PublicKeyOf(key)
-	if err != nil {
-		return nil, errors.Wrapf(err, "Failed to generate public key from file %v", issuerKeyFile)
-	}
-	err = jwk.AssignKeyID(pkey)
-	if err != nil {
-		return nil, err
-	}
-	jwks.Add(pkey)
-	return &jwks, nil
-
->>>>>>> b2431efc
 }
 
 func GetOriginJWK() (*jwk.Key, error) {
