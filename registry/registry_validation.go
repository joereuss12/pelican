/***************************************************************
 *
 * Copyright (C) 2024, Pelican Project, Morgridge Institute for Research
 *
 * Licensed under the Apache License, Version 2.0 (the "License"); you
 * may not use this file except in compliance with the License.  You may
 * obtain a copy of the License at
 *
 *    http://www.apache.org/licenses/LICENSE-2.0
 *
 * Unless required by applicable law or agreed to in writing, software
 * distributed under the License is distributed on an "AS IS" BASIS,
 * WITHOUT WARRANTIES OR CONDITIONS OF ANY KIND, either express or implied.
 * See the License for the specific language governing permissions and
 * limitations under the License.
 *
 ***************************************************************/

package registry

import (
	"encoding/json"
	"fmt"
	"strings"

	"github.com/jellydator/ttlcache/v3"
	"github.com/lestrrat-go/jwx/v2/jwk"
	"github.com/pelicanplatform/pelican/param"
	"github.com/pkg/errors"
	log "github.com/sirupsen/logrus"
)

// This file has all custom validator logic for registry struct
// data validation besides the ones already included in validator package

func validatePrefix(nspath string) (string, error) {
	if len(nspath) == 0 {
		return "", errors.New("Path prefix may not be empty")
	}
	if nspath[0] != '/' {
		return "", errors.New("Path prefix must be absolute - relative paths are not allowed")
	}
	components := strings.Split(nspath, "/")[1:]
	if len(components) == 0 {
		return "", errors.New("Cannot register the prefix '/' for an origin")
	} else if components[0] == "api" {
		return "", errors.New("Cannot register a prefix starting with '/api'")
	} else if components[0] == "view" {
		return "", errors.New("Cannot register a prefix starting with '/view'")
	} else if components[0] == "pelican" {
		return "", errors.New("Cannot register a prefix starting with '/pelican'")
	}
	result := ""
	for _, component := range components {
		if len(component) == 0 {
			continue
		} else if component == "." {
			return "", errors.New("Path component cannot be '.'")
		} else if component == ".." {
			return "", errors.New("Path component cannot be '..'")
		} else if component[0] == '.' {
			return "", errors.New("Path component cannot begin with a '.'")
		}
		result += "/" + component
	}
	if result == "/" || len(result) == 0 {
		return "", errors.New("Cannot register the prefix '/' for an origin")
	}

	return result, nil
}

func validateKeyChaining(prefix string, pubkey jwk.Key) (inTopo bool, topoNss []Topology, validationError error, serverError error) {
	// We don't check keyChaining for caches
	if strings.HasPrefix(prefix, "/caches/") {
		return
	}
	// Here, we do the namespaceSupSubChecks anyway but only returns error (if any)
	// when the Registry.RequireKeyChaining flag is on. This is to make sure the topology check is independent
	// of key chaining check
	superspaces, subspaces, inTopo, topoNss, err := namespaceSupSubChecks(prefix)
	if !param.Registry_RequireKeyChaining.GetBool() {
		return
	} else {
		if err != nil {
			serverError = errors.Wrap(err, "Server encountered an error checking if namespace already exists")
			return
		}
	}

	// If we make the assumption that namespace prefixes are hierarchical, eg that the owner of /foo should own
	// everything under /foo (/foo/bar, /foo/baz, etc), then it makes sense to check for superspaces first. If any
	// superspace is found, they logically "own" the incoming namespace.
	if len(superspaces) > 0 {
		// If this is the case, we want to make sure that at least one of the superspaces has the
		// same registration key as the incoming. This guarantees the owner of the superspace is
		// permitting the action (assuming their keys haven't been stolen!)
		matched, err := matchKeys(pubkey, superspaces)
		if err != nil {
			serverError = errors.Errorf("%v: Unable to check if the incoming key for %s matched any public keys for %s", err, prefix, subspaces)
			return
		}
		if !matched {
			validationError = errors.New("Cannot register a namespace that is suffixed or prefixed by an already-registered namespace unless the incoming public key matches a registered key")
			return
		}

	} else if len(subspaces) > 0 {
		// If there are no superspaces, we can check the subspaces.

		// TODO: Eventually we might want to check only the highest level subspaces and use those keys for matching. For example,
		// if /foo/bar and /foo/bar/baz are registered with two keysets such that the complement of their intersections is not null,
		// it may be the case that the only key we match against belongs to /foo/bar/baz. If we go ahead with registration at that
		// point, we're essentially saying /foo/bar/baz, the logical subspace of /foo/bar, has authorized a superspace for both.
		// More interestingly, if /foo/bar and /foo/baz are both registered, should they both be consulted before adding /foo?

		// For now, we'll just check for any key match.
		matched, err := matchKeys(pubkey, subspaces)
		if err != nil {
			serverError = errors.Errorf("%v: Unable to check if the incoming key for %s matched any public keys for %s", err, prefix, subspaces)
			return
		}
		if !matched {
			validationError = errors.New("Cannot register a namespace that is suffixed or prefixed by an already-registered namespace unless the incoming public key matches a registered key")
			return
		}
	}
	return
}

func validateJwks(jwksStr string) (jwk.Key, error) {
	if jwksStr == "" {
		return nil, errors.New("public key is empty")
	}
	clientJwks, err := jwk.ParseString(jwksStr)
	if err != nil {
		return nil, errors.Wrap(err, "couldn't parse the pubkey from the request")
	}

	if log.IsLevelEnabled(log.DebugLevel) {
		// Let's check that we can convert to JSON and get the right thing...
		jsonbuf, err := json.Marshal(clientJwks)
		if err != nil {
			return nil, errors.Wrap(err, "failed to marshal the reuqest pubKey's keyset into JSON")
		}
		log.Debugln("Client JWKS as seen by the registry server:", string(jsonbuf))
	}

	/*
	 * TODO: This section makes the assumption that the incoming jwks only contains a single
	 *       key, a property that is enforced by the client at the origin. Eventually we need
	 *       to support the addition of other keys in the jwks stored for the origin. There is
	 *       a similar TODO listed in client_commands.go, as the choices made there mirror the
	 *       choices made here.
	 */
	key, exists := clientJwks.Key(0)
	if !exists {
		return nil, errors.New("There was no key at index 0 in the reuqest pubKey's JWKS. Something is wrong")
	}
	return key, nil
}

// Validates if the instID, the id of the institution, matches institution options
// provided through Registry.InstitutionsUrl or Registy.Institutions. If both are set,
// content of Registry.InstitutionsUrl will be ignored
func validateInstitution(instID string) (bool, error) {
<<<<<<< HEAD
	if instID == "" {
		return false, errors.New("Institution ID is required")
	}
	institutions := []Institution{}
=======
	institutions := []registrationFieldOption{}
>>>>>>> c116fac0
	if err := param.Registry_Institutions.Unmarshal(&institutions); err != nil {
		return false, err
	}

	if len(institutions) == 0 {
		instUrl := param.Registry_InstitutionsUrl.GetString()
		instUrlTTL := param.Registry_InstitutionsUrlReloadMinutes.GetDuration()
		if instUrl == "" {
			// We don't check if config and Registry.InstitutionsUrl was both unpopulated
			return true, nil
		} else {
			insts, err := getCachedOptions(instUrl, instUrlTTL)
			if err != nil {
				return false, errors.Wrap(err, "Error fetching instituions from TTL cache")
			}
			for _, availableInst := range insts {
				// We required full equality, as we expect the value is from the institution API
				if instID == availableInst.ID {
					return true, nil
				}
			}
		}
	}

	// When Registry.InstitutionsUrl was not set
	for _, availableInst := range institutions {
		// We required full equality, as we expect the value is from the institution API
		if instID == availableInst.ID {
			return true, nil
		}
	}
	return false, nil
}

// Validates if customFields are valid based on config. Set exactMatch to false to be
// backward compatible with legacy custom fields that were once defined but removed
func validateCustomFields(customFields map[string]interface{}) (bool, error) {
	if len(customRegFieldsConfigs) == 0 {
		if len(customFields) > 0 {
			return false, errors.New("Bad configuration, Registry.CustomRegistrationFields is not set while validate against custom fields")
		} else {
			return true, nil
		}
	}
	// We initialized all registration fields in registrationFields variable and
	// this is the source of truth for validation
	for idx, regField := range registrationFields {
		// This is how we mark the field is a custom field
		if !strings.HasPrefix(regField.Name, "custom_fields.") {
			continue
		}
		// This is the key of customFields
		custFieldName := strings.TrimPrefix(regField.Name, "custom_fields.")

		if regField.Required && customFields == nil {
			return false, fmt.Errorf("%q is required", regField.DisplayedName)
		} else if !regField.Required && customFields == nil { // Not required,and no input, pass
			continue
		} else { // input is not nil, do the validation first, then do the requirement check
			inField, ok := customFields[custFieldName]
			if !ok && regField.Required {
				return false, fmt.Errorf("%q is required", regField.DisplayedName)
			}
			if ok { // found, do the validation check
				switch regField.Type {
				case "string":
					if _, ok := inField.(string); !ok {
						return false, errors.New(fmt.Sprintf("%q is expected to be a string, but got %v", regField.DisplayedName, inField))
					}
				case "int":
					if _, ok := inField.(int); !ok {
						return false, errors.New(fmt.Sprintf("%q is expected to be an int, but got %v", regField.DisplayedName, inField))
					}
				case "bool":
					if _, ok := inField.(bool); !ok {
						return false, errors.New(fmt.Sprintf("%q is expected to be a boolean, but got %v", regField.DisplayedName, inField))
					}
				case "datetime":
					switch inField.(type) {
					case int:
						break
					case int32:
						break
					case int64:
						break
					default:
						return false, fmt.Errorf("%q is expected to be a Unix timestamp, but got %v", regField.DisplayedName, inField)
					}
				case "enum":
					// Get the options from optionsCache if OptionsUrl is set
					// and update the registrationFields accordingly
					options := regField.Options
					if regField.OptionsUrl != "" {
						fetchedOptions, err := getCachedOptions(regField.OptionsUrl, ttlcache.DefaultTTL)
						if err != nil {
							log.Errorf("Error getting/fetching options for the field %s. Use cached options instead", regField.DisplayedName)
						} else {
							options = fetchedOptions
							registrationFields[idx].Options = options
						}
					}

					// Check the provided option is in the list of available options
					if len(options) == 0 {
						return false, fmt.Errorf("Bad configuration, the custom field %q has empty options", regField.DisplayedName)
					}
					inOpt := false
					for _, item := range options {
						if item.ID == inField {
							inOpt = true
							break
						}
					}
					if !inOpt {
						return false, fmt.Errorf("%q is an enumeration type, but the value (ID) is not in the options. Got %v. Available options are: %s", regField.DisplayedName, inField, optionsToString(regField.Options))
					}
				default:
					return false, errors.New(fmt.Sprintf("field %q has unsupported type %s", regField.DisplayedName, regField.Type))
				}
			}
		}
	}
	// Check the custom fields exists in the configured fields
	for key := range customFields {
		found := false
		for _, conf := range registrationFields {
			if strings.TrimPrefix(conf.Name, "custom_fields.") == key {
				found = true
				break
			}
		}
		if !found {
			return false, errors.New(fmt.Sprintf("%q is not a valid custom field", key))
		}
	}
	return true, nil
}<|MERGE_RESOLUTION|>--- conflicted
+++ resolved
@@ -164,14 +164,11 @@
 // provided through Registry.InstitutionsUrl or Registy.Institutions. If both are set,
 // content of Registry.InstitutionsUrl will be ignored
 func validateInstitution(instID string) (bool, error) {
-<<<<<<< HEAD
 	if instID == "" {
 		return false, errors.New("Institution ID is required")
 	}
-	institutions := []Institution{}
-=======
+
 	institutions := []registrationFieldOption{}
->>>>>>> c116fac0
 	if err := param.Registry_Institutions.Unmarshal(&institutions); err != nil {
 		return false, err
 	}
