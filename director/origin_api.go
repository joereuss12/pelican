/***************************************************************
 *
 * Copyright (C) 2023, Pelican Project, Morgridge Institute for Research
 *
 * Licensed under the Apache License, Version 2.0 (the "License"); you
 * may not use this file except in compliance with the License.  You may
 * obtain a copy of the License at
 *
 *    http://www.apache.org/licenses/LICENSE-2.0
 *
 * Unless required by applicable law or agreed to in writing, software
 * distributed under the License is distributed on an "AS IS" BASIS,
 * WITHOUT WARRANTIES OR CONDITIONS OF ANY KIND, either express or implied.
 * See the License for the specific language governing permissions and
 * limitations under the License.
 *
 ***************************************************************/

package director

import (
	"bytes"
	"context"
	"encoding/json"
	"fmt"
	"io"
	"net/http"
	"net/url"
	"strings"
	"sync"
	"time"

	"github.com/jellydator/ttlcache/v3"
	"github.com/lestrrat-go/jwx/v2/jwa"
	"github.com/lestrrat-go/jwx/v2/jwk"
	"github.com/lestrrat-go/jwx/v2/jwt"
	"github.com/pelicanplatform/pelican/config"
	"github.com/pelicanplatform/pelican/param"
	"github.com/pelicanplatform/pelican/token_scopes"
	"github.com/pelicanplatform/pelican/utils"
	"github.com/pkg/errors"
	log "github.com/sirupsen/logrus"
)

<<<<<<< HEAD
=======
type (
	OriginAdvertise struct {
		Name               string        `json:"name"`
		URL                string        `json:"url"`               // This is the url for origin's XRootD service and file transfer
		WebURL             string        `json:"web_url,omitempty"` // This is the url for origin's web engine and APIs
		Namespaces         []NamespaceAd `json:"namespaces"`
		EnableWrite        bool          `json:"enablewrite"`
		EnableFallbackRead bool          `json:"enable-fallback-read"` // True if the origin will allow direct client reads when no caches are available
	}

	checkStatusReq struct {
		Prefix string `json:"prefix"`
	}

	checkStatusRes struct {
		Approved bool `json:"approved"`
	}
)

>>>>>>> 783c5483
// Create interface
// Add it to namespacekeys in place of jwk.cache
type NamespaceCache interface {
	Register(u string, options ...jwk.RegisterOption) error
	Get(ctx context.Context, u string) (jwk.Set, error)
}

var (
	namespaceKeys      = ttlcache.New[string, NamespaceCache](ttlcache.WithTTL[string, NamespaceCache](15 * time.Minute))
	namespaceKeysMutex = sync.RWMutex{}

	adminApprovalErr error
)

func checkNamespaceStatus(prefix string, registryWebUrlStr string) (bool, error) {
	registryUrl, err := url.Parse(registryWebUrlStr)
	if err != nil {
		return false, err
	}
	reqUrl := registryUrl.JoinPath("/api/v1.0/registry/checkNamespaceStatus")

	reqBody := checkStatusReq{Prefix: prefix}
	reqByte, err := json.Marshal(reqBody)
	if err != nil {
		return false, err
	}
	client := http.Client{Transport: config.GetTransport()}
	req, err := http.NewRequest("POST", reqUrl.String(), bytes.NewBuffer(reqByte))
	req.Header.Add("Content-Type", "application/json")
	if err != nil {
		return false, err
	}

	res, err := client.Do(req)
	if err != nil {
		return false, err
	}

	if res.StatusCode != 200 {
		if res.StatusCode == 404 {
			// This is when we hit a legacy OSDF registry (or Pelican registry <= 7.4.0) which doesn't have such endpoint
			log.Warningf("Request %q hit 404, either it's an OSDF registry or Pelican registry <= 7.4.0. Fallback to return true for approval status check", reqUrl.String())
			return true, nil
		} else {
			return false, errors.New(fmt.Sprintf("Server error with status code %d", res.StatusCode))
		}
	}

	resBody := checkStatusRes{}
	bodyByte, err := io.ReadAll(res.Body)
	if err != nil {
		return false, err
	}

	if err := json.Unmarshal(bodyByte, &resBody); err != nil {
		return false, err
	}

	return resBody.Approved, nil
}

func CreateAdvertiseToken(namespace string) (string, error) {
	// TODO: Need to come back and carefully consider a few naming practices.
	//       Here, issuerUrl is actually the registry database url, and not
	//       the token issuer url for this namespace
	issuerUrl, err := GetRegistryIssuerURL(namespace)
	if err != nil {
		return "", err
	}
	director := param.Federation_DirectorUrl.GetString()
	if director == "" {
		return "", errors.New("Director URL is not known; cannot create advertise token")
	}

	tok, err := jwt.NewBuilder().
		Claim("scope", token_scopes.Pelican_Advertise.String()).
		Issuer(issuerUrl).
		Audience([]string{director}).
		Subject("origin").
		Expiration(time.Now().Add(time.Minute)).
		Build()
	if err != nil {
		return "", err
	}

	key, err := config.GetIssuerPrivateJWK()
	if err != nil {
		return "", errors.Wrap(err, "failed to load the origin's JWK")
	}

	// Get/assign the kid, needed for verification of the token by the director
	// TODO: Create more generic "tokenCreate" functions so we don't have to do
	//       this by hand all the time
	err = jwk.AssignKeyID(key)
	if err != nil {
		return "", errors.Wrap(err, "Failed to assign kid to the token")
	}

	signed, err := jwt.Sign(tok, jwt.WithKey(jwa.ES256, key))
	if err != nil {
		return "", err
	}
	return string(signed), nil
}

// Given a token and a location in the namespace to advertise in,
// see if the entity is authorized to advertise an origin for the
// namespace
func VerifyAdvertiseToken(ctx context.Context, token, namespace string) (bool, error) {
	issuerUrl, err := GetRegistryIssuerURL(namespace)
	if err != nil {
		return false, err
	}

	var ar NamespaceCache

	// defer statements are scoped to function, not lexical enclosure,
	// which is why we wrap these defer statements in anon funcs
	func() {
		namespaceKeysMutex.RLock()
		defer namespaceKeysMutex.RUnlock()
		item := namespaceKeys.Get(namespace)
		if item != nil {
			if !item.IsExpired() {
				ar = item.Value()
			}
		}
	}()
	regUrlStr := param.Federation_RegistryUrl.GetString()
	approved, err := checkNamespaceStatus(namespace, regUrlStr)
	if err != nil {
		return false, errors.Wrap(err, "Failed to check namespace approval status")
	}
	if !approved {
		adminApprovalErr = errors.New(namespace + " has not been approved by an administrator.")
		return false, adminApprovalErr
	}
	if ar == nil {
		ar = jwk.NewCache(ctx)
		client := &http.Client{Transport: config.GetTransport()}
		if err = ar.Register(issuerUrl, jwk.WithMinRefreshInterval(15*time.Minute), jwk.WithHTTPClient(client)); err != nil {
			return false, err
		}
		namespaceKeysMutex.Lock()
		defer namespaceKeysMutex.Unlock()

		customTTL := param.Director_AdvertisementTTL.GetDuration()
		if customTTL == 0 {
			namespaceKeys.Set(namespace, ar, ttlcache.DefaultTTL)
		} else {
			namespaceKeys.Set(namespace, ar, customTTL)
		}

	}
	log.Debugln("Attempting to fetch keys from ", issuerUrl)
	keyset, err := ar.Get(ctx, issuerUrl)

	if err != nil {
		return false, err
	}

	tok, err := jwt.Parse([]byte(token), jwt.WithKeySet(keyset), jwt.WithValidate(true))
	if err != nil {
		return false, err
	}

	scope_any, present := tok.Get("scope")
	if !present {
		return false, errors.New("No scope is present; required to advertise to director")
	}
	scope, ok := scope_any.(string)
	if !ok {
		return false, errors.New("scope claim in token is not string-valued")
	}

	scopes := strings.Split(scope, " ")

	for _, scope := range scopes {
		if scope == token_scopes.Pelican_Advertise.String() {
			return true, nil
		}
	}
	return false, nil
}

// Create a token for director to report the health status to the
// origin
func CreateDirectorTestReportToken(originWebUrl string) (string, error) {
	directorURL := param.Federation_DirectorUrl.GetString()
	if directorURL == "" {
		return "", errors.New("Director URL is not known; cannot create director test report token")
	}

	tok, err := jwt.NewBuilder().
		Claim("scope", token_scopes.Pelican_DirectorTestReport.String()).
		Issuer(directorURL).
		Audience([]string{originWebUrl}).
		Subject("director").
		Expiration(time.Now().Add(time.Minute)).
		Build()
	if err != nil {
		return "", err
	}

	key, err := config.GetIssuerPrivateJWK()
	if err != nil {
		return "", errors.Wrap(err, "failed to load the origin's JWK")
	}

	err = jwk.AssignKeyID(key)
	if err != nil {
		return "", errors.Wrap(err, "Failed to assign kid to the token")
	}

	signed, err := jwt.Sign(tok, jwt.WithKey(jwa.ES256, key))
	if err != nil {
		return "", err
	}
	return string(signed), nil
}

// Verify that a token received is a valid token from director
func VerifyDirectorTestReportToken(strToken string) (bool, error) {
	directorURL := param.Federation_DirectorUrl.GetString()
	token, err := jwt.Parse([]byte(strToken), jwt.WithVerify(false))
	if err != nil {
		return false, err
	}

	if directorURL != token.Issuer() {
		return false, errors.Errorf("Token issuer is not a director")
	}

	key, err := utils.LoadDirectorPublicKey()
	if err != nil {
		return false, err
	}

	tok, err := jwt.Parse([]byte(strToken), jwt.WithKey(jwa.ES256, key), jwt.WithValidate(true))
	if err != nil {
		return false, err
	}

	scope_any, present := tok.Get("scope")
	if !present {
		return false, errors.New("No scope is present; required to advertise to director")
	}
	scope, ok := scope_any.(string)
	if !ok {
		return false, errors.New("scope claim in token is not string-valued")
	}

	scopes := strings.Split(scope, " ")

	for _, scope := range scopes {
		if scope == token_scopes.Pelican_DirectorTestReport.String() {
			return true, nil
		}
	}
	return false, nil
}

func GetRegistryIssuerURL(prefix string) (string, error) {
	namespace_url_string := param.Federation_RegistryUrl.GetString()
	if namespace_url_string == "" {
		return "", errors.New("Namespace URL is not set")
	}
	namespace_url, err := url.Parse(namespace_url_string)
	if err != nil {
		return "", err
	}
	namespace_url.Path, err = url.JoinPath(namespace_url.Path, "api", "v1.0", "registry", prefix, ".well-known", "issuer.jwks")
	if err != nil {
		return "", err
	}
	return namespace_url.String(), nil
}<|MERGE_RESOLUTION|>--- conflicted
+++ resolved
@@ -34,6 +34,7 @@
 	"github.com/lestrrat-go/jwx/v2/jwa"
 	"github.com/lestrrat-go/jwx/v2/jwk"
 	"github.com/lestrrat-go/jwx/v2/jwt"
+	"github.com/pelicanplatform/pelican/common"
 	"github.com/pelicanplatform/pelican/config"
 	"github.com/pelicanplatform/pelican/param"
 	"github.com/pelicanplatform/pelican/token_scopes"
@@ -42,16 +43,14 @@
 	log "github.com/sirupsen/logrus"
 )
 
-<<<<<<< HEAD
-=======
 type (
 	OriginAdvertise struct {
-		Name               string        `json:"name"`
-		URL                string        `json:"url"`               // This is the url for origin's XRootD service and file transfer
-		WebURL             string        `json:"web_url,omitempty"` // This is the url for origin's web engine and APIs
-		Namespaces         []NamespaceAd `json:"namespaces"`
-		EnableWrite        bool          `json:"enablewrite"`
-		EnableFallbackRead bool          `json:"enable-fallback-read"` // True if the origin will allow direct client reads when no caches are available
+		Name               string               `json:"name"`
+		URL                string               `json:"url"`               // This is the url for origin's XRootD service and file transfer
+		WebURL             string               `json:"web_url,omitempty"` // This is the url for origin's web engine and APIs
+		Namespaces         []common.NamespaceAd `json:"namespaces"`
+		EnableWrite        bool                 `json:"enablewrite"`
+		EnableFallbackRead bool                 `json:"enable-fallback-read"` // True if the origin will allow direct client reads when no caches are available
 	}
 
 	checkStatusReq struct {
@@ -63,7 +62,6 @@
 	}
 )
 
->>>>>>> 783c5483
 // Create interface
 // Add it to namespacekeys in place of jwk.cache
 type NamespaceCache interface {
