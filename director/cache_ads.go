--- conflicted
+++ resolved
@@ -34,88 +34,12 @@
 	log "github.com/sirupsen/logrus"
 )
 
-<<<<<<< HEAD
 var (
-	serverAds     = ttlcache.New[common.ServerAd, []common.NamespaceAd](ttlcache.WithTTL[common.ServerAd, []common.NamespaceAd](15 * time.Minute))
+	serverAds     = ttlcache.New[common.ServerAd, []common.NamespaceAdV2](ttlcache.WithTTL[common.ServerAd, []common.NamespaceAdV2](15 * time.Minute))
 	serverAdMutex = sync.RWMutex{}
 )
 
-func RecordAd(ad common.ServerAd, namespaceAds *[]common.NamespaceAd) {
-=======
-type (
-	TokenIssuer struct {
-		BasePaths       []string `json:"base-paths"`
-		RestrictedPaths []string `json:"restricted-paths"`
-		IssuerUrl       url.URL  `json:"issuer"`
-	}
-
-	TokenGen struct {
-		Strategy         StrategyType `json:"strategy"`
-		VaultServer      string       `json:"vault-server"`
-		MaxScopeDepth    uint         `json:"max-scope-depth"`
-		CredentialIssuer url.URL      `json:"issuer"`
-	}
-
-	Capabilities struct {
-		PublicRead   bool
-		Read         bool
-		Write        bool
-		Listing      bool
-		FallBackRead bool
-	}
-
-	NamespaceAdV2 struct {
-		PublicRead bool
-		Caps       Capabilities  // Namespace capabilities should be considered independently of the origin’s capabilities.
-		Path       string        `json:"path"`
-		Generation []TokenGen    `json:"token-generation"`
-		Issuer     []TokenIssuer `json:"token-issuer"`
-	}
-
-	NamespaceAdV1 struct {
-		RequireToken  bool         `json:"requireToken"`
-		Path          string       `json:"path"`
-		Issuer        url.URL      `json:"url"`
-		MaxScopeDepth uint         `json:"maxScopeDepth"`
-		Strategy      StrategyType `json:"strategy"`
-		BasePath      string       `json:"basePath"`
-		VaultServer   string       `json:"vaultServer"`
-		DirlistHost   string       `json:"dirlisthost"`
-	}
-
-	ServerAd struct {
-		Name               string
-		AuthURL            url.URL
-		URL                url.URL // This is server's XRootD URL for file transfer
-		WebURL             url.URL // This is server's Web interface and API
-		Type               ServerType
-		Latitude           float64
-		Longitude          float64
-		EnableWrite        bool
-		EnableFallbackRead bool // True if reads from the origin are permitted when no cache is available
-	}
-
-	ServerType   string
-	StrategyType string
-)
-
-const (
-	CacheType  ServerType = "Cache"
-	OriginType ServerType = "Origin"
-)
-
-const (
-	OAuthStrategy StrategyType = "OAuth2"
-	VaultStrategy StrategyType = "Vault"
-)
-
-var (
-	serverAds     = ttlcache.New[ServerAd, []NamespaceAdV2](ttlcache.WithTTL[ServerAd, []NamespaceAdV2](15 * time.Minute))
-	serverAdMutex = sync.RWMutex{}
-)
-
-func RecordAd(ad ServerAd, namespaceAds *[]NamespaceAdV2) {
->>>>>>> bb3e0db5
+func RecordAd(ad common.ServerAd, namespaceAds *[]common.NamespaceAdV2) {
 	if err := UpdateLatLong(&ad); err != nil {
 		log.Debugln("Failed to lookup GeoIP coordinates for host", ad.URL.Host)
 	}
@@ -155,13 +79,8 @@
 	return nil
 }
 
-<<<<<<< HEAD
-func matchesPrefix(reqPath string, namespaceAds []common.NamespaceAd) *common.NamespaceAd {
-	var best *common.NamespaceAd
-=======
-func matchesPrefix(reqPath string, namespaceAds []NamespaceAdV2) *NamespaceAdV2 {
-	var best *NamespaceAdV2
->>>>>>> bb3e0db5
+func matchesPrefix(reqPath string, namespaceAds []common.NamespaceAdV2) *common.NamespaceAdV2 {
+	var best *common.NamespaceAdV2
 
 	for _, namespace := range namespaceAds {
 		serverPath := namespace.Path
@@ -190,11 +109,7 @@
 		// Make the len comparison with tmpBest, because serverPath is one char longer now
 		if strings.HasPrefix(reqPath, serverPath) && len(serverPath) > len(tmpBest) {
 			if best == nil {
-<<<<<<< HEAD
-				best = new(common.NamespaceAd)
-=======
-				best = new(NamespaceAdV2)
->>>>>>> bb3e0db5
+				best = new(common.NamespaceAdV2)
 			}
 			*best = namespace
 		}
@@ -202,11 +117,7 @@
 	return best
 }
 
-<<<<<<< HEAD
-func GetAdsForPath(reqPath string) (originNamespace common.NamespaceAd, originAds []common.ServerAd, cacheAds []common.ServerAd) {
-=======
-func GetAdsForPath(reqPath string) (originNamespace NamespaceAdV2, originAds []ServerAd, cacheAds []ServerAd) {
->>>>>>> bb3e0db5
+func GetAdsForPath(reqPath string) (originNamespace common.NamespaceAdV2, originAds []common.ServerAd, cacheAds []common.ServerAd) {
 	serverAdMutex.RLock()
 	defer serverAdMutex.RUnlock()
 
@@ -218,11 +129,7 @@
 	// Iterate through all of the server ads. For each "item", the key
 	// is the server ad itself (either cache or origin), and the value
 	// is a slice of namespace prefixes are supported by that server
-<<<<<<< HEAD
-	var best *common.NamespaceAd
-=======
-	var best *NamespaceAdV2
->>>>>>> bb3e0db5
+	var best *common.NamespaceAdV2
 	for _, item := range serverAds.Items() {
 		if item == nil {
 			continue
